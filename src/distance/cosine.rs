--- conflicted
+++ resolved
@@ -84,7 +84,6 @@
             _ => None,
         };
 
-<<<<<<< HEAD
         // If not indexing (which means we're querying), we match
         // metadata dimensions on priority and short circuit if
         // there's no match
@@ -105,20 +104,6 @@
                     }
                 }
                 _ => { }
-=======
-        // If metadata exists in both vectors, we first compute cosine
-        // similarity for metadata dimensions. Only if the metadata
-        // similarity is ~1 (consider a small epsilon for floating
-        // point rounding), compute full similarity.
-        if let Some((x_mag, y_mag, m_dot_product)) = &metadata {
-            let m_cos_sim = cosine_similarity_from_dot_product(*m_dot_product, *x_mag, *y_mag)?;
-            let threshold: f32 = 0.99;
-            if m_cos_sim.0 < threshold {
-                // Not close enough to 1, so return
-                // CosineSimilarity of 0 as we don't want the
-                // vectors to match
-                return Ok(CosineSimilarity(0.0));
->>>>>>> 72057fe6
             }
         }
 
