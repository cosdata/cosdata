pub mod bench_common;
pub mod inverted_index_old;
pub mod inverted_index_sparse_ann;
pub mod inverted_index_sparse_ann_basic;
<<<<<<< HEAD
pub mod inverted_index_sparse_ann_new_ds;
pub mod knn_query_old;
pub mod sparse_ann_query;
pub mod sparse_ann_query_basic;
pub mod sparse_ann_query_new_ds;
=======
pub mod knn_query_old;
pub mod sparse_ann_query;
pub mod sparse_ann_query_basic;
>>>>>>> 5d50c60a

use half::f16;
use serde::{Deserialize, Serialize};

#[derive(
    Debug,
    Clone,
    Serialize,
    Deserialize,
    rkyv::Archive,
    rkyv::Serialize,
    rkyv::Deserialize,
    PartialEq,
)]
pub enum Storage {
    UnsignedByte {
        mag: u32,
        quant_vec: Vec<u8>,
    },
    SubByte {
        mag: u32,
        quant_vec: Vec<Vec<u8>>,
        resolution: u8,
    },
    HalfPrecisionFP {
        mag: f32,
        quant_vec: Vec<f16>,
    },
}<|MERGE_RESOLUTION|>--- conflicted
+++ resolved
@@ -2,17 +2,12 @@
 pub mod inverted_index_old;
 pub mod inverted_index_sparse_ann;
 pub mod inverted_index_sparse_ann_basic;
-<<<<<<< HEAD
 pub mod inverted_index_sparse_ann_new_ds;
 pub mod knn_query_old;
 pub mod sparse_ann_query;
 pub mod sparse_ann_query_basic;
 pub mod sparse_ann_query_new_ds;
-=======
-pub mod knn_query_old;
-pub mod sparse_ann_query;
-pub mod sparse_ann_query_basic;
->>>>>>> 5d50c60a
+
 
 use half::f16;
 use serde::{Deserialize, Serialize};
