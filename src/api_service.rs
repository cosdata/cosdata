--- conflicted
+++ resolved
@@ -1,18 +1,12 @@
 use crate::models::common::*;
 use crate::models::custom_buffered_writer::CustomBufferedWriter;
 use crate::models::file_persist::*;
-use crate::models::lazy_load::LazyItemRef;
 use crate::models::lazy_load::*;
 use crate::models::meta_persist::*;
 use crate::models::rpc::VectorIdValue;
 use crate::models::types::*;
 use crate::models::user::Statistics;
 use crate::quantization::{Quantization, StorageType};
-use crate::vector_store::ann_search;
-use crate::vector_store::auto_commit_transaction;
-use crate::vector_store::index_embeddings;
-use crate::vector_store::insert_embedding;
-use crate::vector_store::vector_fetch;
 use futures::stream::{self, StreamExt};
 use lmdb::{DatabaseFlags, Transaction};
 use rand::Rng;
@@ -23,15 +17,9 @@
 use std::fs::OpenOptions;
 use std::io::Write;
 use std::rc::Rc;
-<<<<<<< HEAD
-use std::sync::{Arc, RwLock};
 use cosdata::config_loader::Config;
 use actix_web::{web};
-
-
-=======
-use std::sync::{atomic::AtomicBool, Arc};
->>>>>>> 25b73ca1
+use std::sync::{atomic::AtomicBool, Arc, RwLock};
 
 pub async fn init_vector_store(
     name: String,
@@ -176,14 +164,16 @@
         .vector_store_map
         .insert(name.clone(), vec_store.clone());
 
+    let result = store_current_version(vec_store.clone(), "main".to_string(), 0);
+    let version_hash = result.expect("Failed to get VersionHash");
+    vec_store
+        .set_current_version(Some(version_hash))
+        .expect("failed to store version");
+
     Ok(())
 }
 
-<<<<<<< HEAD
-pub fn run_upload(vec_store: Arc<VectorStore>, vecxx: Vec<(VectorIdValue, Vec<f32>)>, config: web::Data<Config>) {
-=======
 pub async fn run_upload(vec_store: Arc<VectorStore>, vecxx: Vec<(VectorIdValue, Vec<f32>)>) -> () {
->>>>>>> 25b73ca1
     vecxx.into_par_iter().for_each(|(id, vec)| {
         let hash_vec = convert_value(id);
         let storage = vec_store
@@ -214,9 +204,7 @@
         .expect("Failed to retrieve `count_unindexed`");
 
     txn.abort();
-
-
-    // TODO(kannan): load the threshold value from config file
+  
     if count_unindexed >= config.threshold {
         index_embeddings(vec_store.clone(), config.batch_size).expect("Failed to index embeddings");
     }
