--- conflicted
+++ resolved
@@ -44,12 +44,8 @@
         return Err(WaCustomError::InvalidParams);
     }
 
-    let quantization_metric = Arc::new(QuantizationMetric::Scalar);
-<<<<<<< HEAD
+    let quantization_metric = QuantizationMetric::Scalar;
     let storage_type = auto_config_storage_type(size);
-=======
-    let storage_type = StorageType::UnsignedByte;
->>>>>>> 9c6eaa21
     let ain_env = get_app_env().map_err(|e| WaCustomError::DatabaseError(e.to_string()))?;
 
     let denv = ain_env.persist.clone();
@@ -118,10 +114,6 @@
             child: LazyItemRef::new_invalid(),
         });
 
-<<<<<<< HEAD
-=======
-        // TODO: Initialize with appropriate version ID
->>>>>>> 9c6eaa21
         let lazy_node = LazyItem::from_arcshift(hash, current_node.clone());
         let nn = LazyItemRef::from_arcshift(hash, current_node.clone());
 
@@ -171,11 +163,7 @@
         prop_file,
         lmdb,
         ArcShift::new(hash),
-<<<<<<< HEAD
-        ArcShift::new(QuantizationMetric::Scalar),
-=======
-        Arc::new(QuantizationMetric::Scalar),
->>>>>>> 9c6eaa21
+        ArcShift::new(quantization_metric),
         Arc::new(DistanceMetric::Cosine),
         storage_type,
         vcs,
@@ -208,10 +196,7 @@
     let cursor = bufman.open_cursor()?;
     bufman.write_u32_with_cursor(cursor, *next_version)?;
     bufman.close_cursor(cursor)?;
-<<<<<<< HEAD
-
-=======
->>>>>>> 9c6eaa21
+
     vecs.into_par_iter()
         .map(|(id, vec)| {
             let hash_vec = convert_value(id);
