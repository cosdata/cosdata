use crate::config_loader::Config;
use crate::models::buffered_io::BufferManager;
use crate::models::buffered_io::BufferManagerFactory;
use crate::models::common::*;
use crate::models::file_persist::*;
use crate::models::lazy_load::*;
use crate::models::meta_persist::*;
use crate::models::rpc::VectorIdValue;
use crate::models::types::*;
use crate::models::user::Statistics;
use crate::models::versioning::VersionControl;
use crate::quantization::{Quantization, StorageType};
use crate::vector_store::*;
use actix_web::web;
use arcshift::ArcShift;
use lmdb::{DatabaseFlags, Transaction};
use rand::Rng;
use rayon::iter::IntoParallelIterator;
use rayon::iter::ParallelIterator;
use std::array::TryFromSliceError;
use std::fs::OpenOptions;
use std::path::Path;
use std::sync::Arc;

pub async fn init_vector_store(
    name: String,
    size: usize,
    lower_bound: Option<f32>,
    upper_bound: Option<f32>,
    max_cache_level: u8,
) -> Result<Arc<VectorStore>, WaCustomError> {
    if name.is_empty() {
        return Err(WaCustomError::InvalidParams);
    }

    let quantization_metric = Arc::new(QuantizationMetric::Scalar);
    let storage_type = StorageType::UnsignedByte;
    let ain_env = get_app_env().map_err(|e| WaCustomError::DatabaseError(e.to_string()))?;

    let denv = ain_env.persist.clone();

    let metadata_db = denv
        .create_db(Some("metadata"), DatabaseFlags::empty())
        .map_err(|e| WaCustomError::DatabaseError(e.to_string()))?;

    let embeddings_db = denv
        .create_db(Some("embeddings"), DatabaseFlags::empty())
        .map_err(|e| WaCustomError::DatabaseError(e.to_string()))?;

    let vcs = Arc::new(
        VersionControl::new(denv.clone())
            .map_err(|e| WaCustomError::DatabaseError(e.to_string()))?,
    );

    let lmdb = MetaDb {
        env: denv.clone(),
        metadata_db: Arc::new(metadata_db),
        embeddings_db: Arc::new(embeddings_db),
    };

    let hash = store_current_version(&lmdb, vcs.clone(), "main", 0)?;

    let min = lower_bound.unwrap_or(-1.0);
    let max = upper_bound.unwrap_or(1.0);
    let vec = (0..size)
        .map(|_| {
            let mut rng = rand::thread_rng();

            let random_number: f32 = rng.gen_range(min..max);
            random_number
        })
        .collect::<Vec<f32>>();
    let vec_hash = VectorId::Int(-1);

    let exec_queue_nodes: ExecQueueUpdate = STM::new(Vec::new(), 1, true);
    let vector_list = Arc::new(quantization_metric.quantize(&vec, storage_type));

    // Note that setting .write(true).append(true) has the same effect
    // as setting only .append(true)
    let prop_file = Arc::new(
        OpenOptions::new()
            .create(true)
            .append(true)
            .open("prop.data")
            .expect("Failed to open file for writing"),
    );

    let mut root: LazyItemRef<MergedNode> = LazyItemRef::new_invalid();
    let mut prev: LazyItemRef<MergedNode> = LazyItemRef::new_invalid();

    let mut nodes = Vec::new();
    for l in (0..=max_cache_level).rev() {
        let prop = Arc::new(NodeProp {
            id: vec_hash.clone(),
            value: vector_list.clone(),
            location: Some((FileOffset(0), BytesToRead(0))),
        });
        let mut current_node = ArcShift::new(MergedNode {
            hnsw_level: HNSWLevel(l as u8),
            prop: ArcShift::new(PropState::Ready(prop.clone())),
            neighbors: EagerLazyItemSet::new(),
            parent: LazyItemRef::new_invalid(),
            child: LazyItemRef::new_invalid(),
        });

        // TODO: Initialize with appropriate version ID
        let lazy_node = LazyItem::from_arcshift(hash, current_node.clone());
        let nn = LazyItemRef::from_arcshift(hash, current_node.clone());

        if let Some(prev_node) = prev.item.get().get_lazy_data() {
            current_node
                .get()
                .set_parent(prev.clone().item.get().clone());
            prev_node.set_child(lazy_node.clone());
        }
        prev = nn.clone();

        if l == 0 {
            root = nn.clone();
            let _prop_location = write_prop_to_file(&prop, &prop_file);
            current_node.get().set_prop_ready(prop);
        }
        nodes.push(nn.clone());
    }
    // TODO: include db name in the path
    let bufmans = Arc::new(BufferManagerFactory::new(
        Path::new(".").into(),
        |root, ver| root.join(format!("{}.index", **ver)),
    ));
    for (l, nn) in nodes.iter_mut().enumerate() {
        match persist_node_update_loc(bufmans.clone(), &mut nn.item) {
            Ok(_) => (),
            Err(e) => {
                eprintln!("Failed node persist (init) for node {}: {}", l, e);
            }
        };
    }

    bufmans.flush_all()?;
    // ---------------------------
    // -- TODO level entry ratio
    // ---------------------------
    let factor_levels = 10.0;
    let lp = Arc::new(generate_tuples(factor_levels, max_cache_level));

    let vec_store = Arc::new(VectorStore::new(
        exec_queue_nodes,
        max_cache_level,
        name.clone(),
        root,
        lp,
        (size / 32) as usize,
        prop_file,
        lmdb,
        ArcShift::new(hash),
        Arc::new(QuantizationMetric::Scalar),
        Arc::new(DistanceMetric::Cosine),
        StorageType::UnsignedByte,
        vcs,
    ));
    ain_env
        .vector_store_map
        .insert(name.clone(), vec_store.clone());

    Ok(vec_store)
}

pub fn run_upload(
    vec_store: Arc<VectorStore>,
    vecxx: Vec<(VectorIdValue, Vec<f32>)>,
<<<<<<< HEAD
    config: web::Data<Config>,
) {
    let current_version = vec_store.get_current_version();
    let next_version = vec_store.vcs.add_next_version("main").expect("LMDB error");
    vec_store.set_current_version(next_version);
    let file = OpenOptions::new()
        .read(true)
        .write(true)
        .create(true)
        .open(format!("{}.vec_raw", *current_version))
        .expect("Failed to open file");
    let bufman = Arc::new(BufferManager::new(file).expect("Failed to create BufferManager"));
    let cursor = bufman.open_cursor().expect("Failed to open cursor");
    bufman
        .write_u32_with_cursor(cursor, *next_version)
        .expect("Failed to write next_version");
    bufman.close_cursor(cursor).expect("Failed to close cursor");
=======
    config: Arc<Config>,
) -> () {
>>>>>>> ae53a2a6
    vecxx.into_par_iter().for_each(|(id, vec)| {
        let hash_vec = convert_value(id);
        let vec_emb = RawVectorEmbedding {
            raw_vec: vec,
            hash_vec,
        };

        insert_embedding(bufman.clone(), vec_store.clone(), &vec_emb, current_version)
            .expect("Failed to inert embedding to LMDB");
    });
    bufman.flush().expect("Failed to flush");

    let env = vec_store.lmdb.env.clone();
    let metadata_db = vec_store.lmdb.metadata_db.clone();

    let txn = env.begin_rw_txn().expect("Failed to begin transaction");

    let count_unindexed = txn
        .get(*metadata_db, &"count_unindexed")
        .map_err(|e| WaCustomError::DatabaseError(e.to_string()))
        .and_then(|bytes| {
            let bytes = bytes.try_into().map_err(|e: TryFromSliceError| {
                WaCustomError::DeserializationError(e.to_string())
            })?;
            Ok(u32::from_le_bytes(bytes))
        })
        .expect("Failed to retrieve `count_unindexed`");

    txn.abort();

    if count_unindexed >= config.upload_threshold {
        index_embeddings(vec_store.clone(), config.upload_process_batch_size)
            .expect("Failed to index embeddings");
    }

    // TODO: include db name in the path
    let bufmans = Arc::new(BufferManagerFactory::new(
        Path::new(".").into(),
        |root, ver| root.join(format!("{}.index", **ver)),
    ));
    match auto_commit_transaction(vec_store.clone(), bufmans.clone()) {
        Ok(_) => (),
        Err(e) => {
            eprintln!("Failed node persist(nbr1): {}", e);
        }
    };

    bufmans.flush_all().expect("Failed to flush");
}

pub async fn ann_vector_query(
    vec_store: Arc<VectorStore>,
    query: Vec<f32>,
) -> Result<Option<Vec<(VectorId, MetricResult)>>, WaCustomError> {
    let vector_store = vec_store.clone();
    let vec_hash = VectorId::Str("query".to_string());
    let root = &vector_store.root_vec;
    let vector_list = vector_store
        .quantization_metric
        .quantize(&query, vector_store.storage_type);

    let vec_emb = QuantizedVectorEmbedding {
        quantized_vec: Arc::new(vector_list.clone()),
        hash_vec: vec_hash.clone(),
    };

    let results = ann_search(
        vec_store.clone(),
        vec_emb,
        root.item.clone().get().clone(),
        vec_store.max_cache_level.try_into().unwrap(),
    )?;
    let output = remove_duplicates_and_filter(results);
    Ok(output)
}

pub async fn fetch_vector_neighbors(
    vec_store: Arc<VectorStore>,
    vector_id: VectorId,
) -> Vec<Option<(VectorId, Vec<(VectorId, MetricResult)>)>> {
    let results = vector_fetch(vec_store.clone(), vector_id);
    return results.expect("Failed fetching vector neighbors");
}

fn calculate_statistics(_: &[i32]) -> Option<Statistics> {
    // Placeholder for calculating statistics
    None
}

fn vector_knn(_vs: &Vec<f32>, _vecs: &Vec<f32>) -> Vec<(i8, i8, String, f64)> {
    // Placeholder for vector KNN
    vec![]
}<|MERGE_RESOLUTION|>--- conflicted
+++ resolved
@@ -168,8 +168,7 @@
 pub fn run_upload(
     vec_store: Arc<VectorStore>,
     vecxx: Vec<(VectorIdValue, Vec<f32>)>,
-<<<<<<< HEAD
-    config: web::Data<Config>,
+    config: Arc<Config>,
 ) {
     let current_version = vec_store.get_current_version();
     let next_version = vec_store.vcs.add_next_version("main").expect("LMDB error");
@@ -186,10 +185,7 @@
         .write_u32_with_cursor(cursor, *next_version)
         .expect("Failed to write next_version");
     bufman.close_cursor(cursor).expect("Failed to close cursor");
-=======
-    config: Arc<Config>,
-) -> () {
->>>>>>> ae53a2a6
+
     vecxx.into_par_iter().for_each(|(id, vec)| {
         let hash_vec = convert_value(id);
         let vec_emb = RawVectorEmbedding {
