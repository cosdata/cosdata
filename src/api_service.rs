use crate::app_context::AppContext;
use crate::indexes::hnsw::transaction::HNSWIndexTransaction;
use crate::indexes::hnsw::types::{
    HNSWHyperParams, QuantizedDenseVectorEmbedding, RawDenseVectorEmbedding,
};
use crate::indexes::hnsw::HNSWIndex;
use crate::indexes::inverted::transaction::InvertedIndexTransaction;
use crate::indexes::inverted::types::{RawSparseVectorEmbedding, SparsePair};
use crate::indexes::inverted::InvertedIndex;
use crate::macros::key;
use crate::metadata::MetadataFields;
use crate::models::buffered_io::BufferManagerFactory;
use crate::models::cache_loader::HNSWIndexCache;
use crate::models::collection::Collection;
use crate::models::common::*;
use crate::models::embedding_persist::EmbeddingOffset;
use crate::models::meta_persist::{
    store_values_range, store_values_upper_bound, update_current_version,
};
use crate::models::prob_node::ProbNode;
use crate::models::types::*;
use crate::models::versioning::{Hash, VersionControl};
use crate::quantization::{Quantization, StorageType};
use crate::vector_store::*;
use lmdb::Transaction;
use lmdb::WriteFlags;
use rayon::iter::{IndexedParallelIterator, IntoParallelIterator, ParallelIterator};
use std::array::TryFromSliceError;
use std::fs;
use std::path::Path;
use std::sync::atomic::Ordering;
use std::sync::{Arc, RwLock};

/// creates a dense index for a collection
#[allow(clippy::too_many_arguments)]
pub async fn init_hnsw_index_for_collection(
    ctx: Arc<AppContext>,
    collection: &Collection,
    values_range: Option<(f32, f32)>,
    hnsw_params: HNSWHyperParams,
    quantization_metric: QuantizationMetric,
    distance_metric: DistanceMetric,
    storage_type: StorageType,
    sample_threshold: usize,
    is_configured: bool,
) -> Result<Arc<HNSWIndex>, WaCustomError> {
    let collection_name = &collection.name;
    let collection_path: Arc<Path> = collection.get_path();
    let index_path = collection_path.join("dense_hnsw");
    // ensuring that the index has a separate directory created inside the collection directory
    fs::create_dir_all(&index_path).map_err(|e| WaCustomError::FsError(e.to_string()))?;

    let env = ctx.ain_env.persist.clone();

    let lmdb = MetaDb::from_env(env.clone(), collection_name)
        .map_err(|e| WaCustomError::DatabaseError(e.to_string()))?;

    let (vcs, hash) = VersionControl::new(env.clone(), lmdb.db.clone())
        .map_err(|e| WaCustomError::DatabaseError(e.to_string()))?;

    // Note that setting .write(true).append(true) has the same effect
    // as setting only .append(true)
    //
    // what is the prop file exactly?
    // a file that stores the quantized version of raw vec
    let prop_file = RwLock::new(
        fs::OpenOptions::new()
            .create(true)
            .read(true)
            .append(true)
            .open(index_path.join("prop.data"))
            .map_err(|e| WaCustomError::FsError(e.to_string()))?,
    );

    let index_manager = Arc::new(BufferManagerFactory::new(
        index_path.clone().into(),
        |root, ver: &Hash| root.join(format!("{}.index", **ver)),
        ProbNode::get_serialized_size(hnsw_params.neighbors_count) * 1000,
    ));

    let level_0_index_manager = Arc::new(BufferManagerFactory::new(
        index_path.clone().into(),
        |root, ver: &Hash| root.join(format!("{}_0.index", **ver)),
        ProbNode::get_serialized_size(hnsw_params.level_0_neighbors_count) * 1000,
    ));
    let vec_raw_manager = BufferManagerFactory::new(
        index_path.into(),
        |root, ver: &Hash| root.join(format!("{}.vec_raw", **ver)),
        8192,
    );
    let distance_metric = Arc::new(RwLock::new(distance_metric));

    // TODO: May be the value can be taken from config
    let cache = HNSWIndexCache::new(
        index_manager.clone(),
        level_0_index_manager.clone(),
        prop_file,
        distance_metric.clone(),
    );
    if let Some(values_range) = values_range {
        store_values_range(&lmdb, values_range).map_err(|e| {
            WaCustomError::DatabaseError(format!("Failed to store values range to LMDB: {}", e))
        })?;
    }
    let values_range = values_range.unwrap_or((-1.0, 1.0));

    let root = create_root_node(
        &quantization_metric,
        storage_type,
        collection.dense_vector.dimension,
        &cache.prop_file,
        hash,
        &index_manager,
        &level_0_index_manager,
        values_range,
        &hnsw_params,
        *distance_metric.read().unwrap(),
    )?;

    index_manager.flush_all()?;
    update_current_version(&lmdb, hash)?;
    // ---------------------------
    // -- TODO level entry ratio
    // ---------------------------
    let factor_levels = 4.0;
    let lp = generate_level_probs(factor_levels, hnsw_params.num_layers);

    let hnsw_index = Arc::new(HNSWIndex::new(
        collection_name.clone(),
        root,
        lp,
        collection.dense_vector.dimension,
        lmdb,
        hash,
        quantization_metric,
        distance_metric,
        storage_type,
        vcs,
        hnsw_params,
        cache,
        vec_raw_manager,
        values_range,
        sample_threshold,
        is_configured,
    ));

    ctx.ain_env
        .collections_map
        .insert_hnsw_index(collection_name, hnsw_index.clone())?;

    Ok(hnsw_index)
}

/// creates an inverted index for a collection
pub async fn init_inverted_index_for_collection(
    ctx: Arc<AppContext>,
    collection: &Collection,
    quantization_bits: u8,
    sample_threshold: usize,
    early_terminate_threshold: f32,
) -> Result<Arc<InvertedIndex>, WaCustomError> {
    let collection_name = &collection.name;
    let collection_path: Arc<Path> = collection.get_path();
    let index_path = collection_path.join("sparse_inverted_index");
    fs::create_dir_all(&index_path).map_err(|e| WaCustomError::FsError(e.to_string()))?;

    let env = ctx.ain_env.persist.clone();

    let lmdb = MetaDb::from_env(env.clone(), collection_name)
        .map_err(|e| WaCustomError::DatabaseError(e.to_string()))?;

    let (vcs, hash) = VersionControl::new(env.clone(), lmdb.db.clone())
        .map_err(|e| WaCustomError::DatabaseError(e.to_string()))?;
    //
    // what is the difference between vec_raw_manager and index_manager?
    // vec_raw_manager manages persisting raw embeddings/vectors on disk
    // index_manager manages persisting index data on disk
    let vec_raw_manager = BufferManagerFactory::new(
        index_path.clone().into(),
        |root, ver: &Hash| root.join(format!("{}.vec_raw", **ver)),
        8192,
    );

    let index = Arc::new(InvertedIndex::new(
        collection_name.clone(),
        collection.description.clone(),
        index_path.clone(),
        collection.sparse_vector.auto_create_index,
        // @TODO(vineet): Fix the following after confirming that
        // metadata schema is not required for inverted indexes
        None,
        collection.config.max_vectors,
        lmdb,
        hash,
        vcs,
        vec_raw_manager,
        quantization_bits,
        sample_threshold,
        early_terminate_threshold,
        ctx.config.inverted_index_data_file_parts,
    )?);

    ctx.ain_env
        .collections_map
        .insert_inverted_index(collection_name, index.clone())?;
    update_current_version(&index.lmdb, hash)?;
    Ok(index)
}

/// uploads a vector embedding within a transaction
pub fn run_upload_dense_vectors_in_transaction(
    ctx: Arc<AppContext>,
<<<<<<< HEAD
    dense_index: Arc<DenseIndex>,
    transaction: &DenseIndexTransaction,
    mut sample_points: Vec<(VectorId, Vec<f32>, Option<MetadataFields>)>,
=======
    hnsw_index: Arc<HNSWIndex>,
    transaction: &HNSWIndexTransaction,
    mut sample_points: Vec<(VectorId, Vec<f32>)>,
>>>>>>> feda6d02
) -> Result<(), WaCustomError> {
    let version = transaction.id;
    let version_number = transaction.version_number;

    let mut is_first_batch = false;

    if !hnsw_index.is_configured.load(Ordering::Acquire) {
        let collected_count = hnsw_index
            .vectors_collected
            .fetch_add(sample_points.len(), Ordering::SeqCst);

<<<<<<< HEAD
        if collected_count < dense_index.sample_threshold {
            for (_, values, _) in &sample_points {
=======
        if collected_count < hnsw_index.sample_threshold {
            for (_, values) in &sample_points {
>>>>>>> feda6d02
                for value in values {
                    let value = *value;

                    if value > 0.1 {
                        hnsw_index
                            .sampling_data
                            .above_01
                            .fetch_add(1, Ordering::Relaxed);
                    }

                    if value > 0.2 {
                        hnsw_index
                            .sampling_data
                            .above_02
                            .fetch_add(1, Ordering::Relaxed);
                    }

                    if value > 0.3 {
                        hnsw_index
                            .sampling_data
                            .above_03
                            .fetch_add(1, Ordering::Relaxed);
                    }

                    if value > 0.4 {
                        hnsw_index
                            .sampling_data
                            .above_04
                            .fetch_add(1, Ordering::Relaxed);
                    }

                    if value > 0.5 {
                        hnsw_index
                            .sampling_data
                            .above_05
                            .fetch_add(1, Ordering::Relaxed);
                    }

                    if value < -0.1 {
                        hnsw_index
                            .sampling_data
                            .below_01
                            .fetch_add(1, Ordering::Relaxed);
                    }

                    if value < -0.2 {
                        hnsw_index
                            .sampling_data
                            .below_02
                            .fetch_add(1, Ordering::Relaxed);
                    }

                    if value < -0.3 {
                        hnsw_index
                            .sampling_data
                            .below_03
                            .fetch_add(1, Ordering::Relaxed);
                    }

                    if value < -0.4 {
                        hnsw_index
                            .sampling_data
                            .below_04
                            .fetch_add(1, Ordering::Relaxed);
                    }

                    if value < -0.5 {
                        hnsw_index
                            .sampling_data
                            .below_05
                            .fetch_add(1, Ordering::Relaxed);
                    }
                }
            }

            let mut vectors = hnsw_index.vectors.write().unwrap();
            vectors.extend(sample_points);
            if vectors.len() < hnsw_index.sample_threshold {
                return Ok(());
            }

            let dimension = vectors[0].1.len();
            let values_count = (dimension * vectors.len()) as f32;

            let above_05_percent =
                (hnsw_index.sampling_data.above_05.load(Ordering::Relaxed) as f32 / values_count)
                    * 100.0;
            let above_04_percent =
                (hnsw_index.sampling_data.above_04.load(Ordering::Relaxed) as f32 / values_count)
                    * 100.0;
            let above_03_percent =
                (hnsw_index.sampling_data.above_03.load(Ordering::Relaxed) as f32 / values_count)
                    * 100.0;
            let above_02_percent =
                (hnsw_index.sampling_data.above_02.load(Ordering::Relaxed) as f32 / values_count)
                    * 100.0;
            let above_01_percent =
                (hnsw_index.sampling_data.above_01.load(Ordering::Relaxed) as f32 / values_count)
                    * 100.0;

            let below_05_percent =
                (hnsw_index.sampling_data.below_05.load(Ordering::Relaxed) as f32 / values_count)
                    * 100.0;
            let below_04_percent =
                (hnsw_index.sampling_data.below_04.load(Ordering::Relaxed) as f32 / values_count)
                    * 100.0;
            let below_03_percent =
                (hnsw_index.sampling_data.below_03.load(Ordering::Relaxed) as f32 / values_count)
                    * 100.0;
            let below_02_percent =
                (hnsw_index.sampling_data.below_02.load(Ordering::Relaxed) as f32 / values_count)
                    * 100.0;
            let below_01_percent =
                (hnsw_index.sampling_data.below_01.load(Ordering::Relaxed) as f32 / values_count)
                    * 100.0;

            let range_start = if below_01_percent <= ctx.config.indexing.clamp_margin_percent {
                -0.1
            } else if below_02_percent <= ctx.config.indexing.clamp_margin_percent {
                -0.2
            } else if below_03_percent <= ctx.config.indexing.clamp_margin_percent {
                -0.3
            } else if below_04_percent <= ctx.config.indexing.clamp_margin_percent {
                -0.4
            } else if below_05_percent <= ctx.config.indexing.clamp_margin_percent {
                -0.5
            } else {
                -1.0
            };

            let range_end = if above_01_percent <= ctx.config.indexing.clamp_margin_percent {
                0.1
            } else if above_02_percent <= ctx.config.indexing.clamp_margin_percent {
                0.2
            } else if above_03_percent <= ctx.config.indexing.clamp_margin_percent {
                0.3
            } else if above_04_percent <= ctx.config.indexing.clamp_margin_percent {
                0.4
            } else if above_05_percent <= ctx.config.indexing.clamp_margin_percent {
                0.5
            } else {
                1.0
            };

            let range = (range_start, range_end);
            *hnsw_index.values_range.write().unwrap() = range;
            hnsw_index.is_configured.store(true, Ordering::Release);
            store_values_range(&hnsw_index.lmdb, range).map_err(|e| {
                WaCustomError::DatabaseError(format!("Failed to store values range to LMDB: {}", e))
            })?;
            sample_points = std::mem::take(&mut *vectors);
            is_first_batch = true;
        } else {
            while !hnsw_index.is_configured.load(Ordering::Relaxed) {
                drop(hnsw_index.vectors.read().unwrap());
            }
        }
    }

    if is_first_batch {
        sample_points
            .into_par_iter()
            .chunks(100)
            .map(|chunk| {
                index_embeddings_in_transaction(
                    ctx.clone(),
                    &hnsw_index,
                    version,
                    version_number,
                    transaction,
                    chunk,
                )
            })
            .collect::<Result<(), WaCustomError>>()?;
    } else {
        index_embeddings_in_transaction(
            ctx.clone(),
            &hnsw_index,
            version,
            version_number,
            transaction,
            sample_points,
        )?;
    }

    Ok(())
}

/// uploads a sparse vector for inverted index
pub fn run_upload_sparse_vectors(
    inverted_index: Arc<InvertedIndex>,
    vecs: Vec<(VectorId, Vec<SparsePair>)>,
) -> Result<(), WaCustomError> {
    // Adding next version
    //
    // does mean we are creating a new version with each vector?
    // no, but a new version with each transaction
    //
    // each version == a new file on the disk?
    // yes
    //
    // means we are storing each embedding in a new file (or list embeddings that come in one transaction)?
    // the list of embedding that come in one transaction are stored in a new file
    let (current_version, _) = inverted_index
        .vcs
        .add_next_version("main")
        .map_err(|e| WaCustomError::DatabaseError(e.to_string()))?;
    inverted_index.set_current_version(current_version);
    update_current_version(&inverted_index.lmdb, current_version)?;

    // Insert vectors
    let bufman = inverted_index.vec_raw_manager.get(current_version)?;

    vecs.into_iter()
        .map(|(id, vec)| {
            vec.iter().try_for_each(|vec| {
                // TODO (Question)
                // should InvertedIndexSparseAnnNodeBasic::insert params change
                // to accept vector_id as  u64 ??
                inverted_index.insert(vec.0, vec.1, id.0 as u32, current_version)
            })?;

            // let vec_emb = RawSparseVectorEmbedding {
            //     raw_vec: Arc::new(vec),
            //     hash_vec: id,
            // };

            // // write embeddings to disk
            // insert_sparse_embedding(
            //     bufman.clone(),
            //     inverted_index.clone(),
            //     &vec_emb,
            //     current_version,
            // )
            Ok::<_, WaCustomError>(())
        })
        .collect::<Result<Vec<_>, _>>()?;
    bufman.flush()?;

    inverted_index.vec_raw_manager.flush_all()?;
    inverted_index.root.cache.dim_bufman.flush()?;
    inverted_index.root.cache.data_bufmans.flush_all()?;

    Ok(())
}

/// uploads a vector embedding within a transaction
pub fn run_upload_sparse_vectors_in_transaction(
    ctx: Arc<AppContext>,
    inverted_index: Arc<InvertedIndex>,
    transaction: &InvertedIndexTransaction,
    mut sample_points: Vec<(VectorId, Vec<SparsePair>)>,
) -> Result<(), WaCustomError> {
    if !inverted_index.is_configured.load(Ordering::Acquire) {
        let collected_count = inverted_index
            .vectors_collected
            .fetch_add(sample_points.len(), Ordering::SeqCst);

        if collected_count < inverted_index.sample_threshold {
            for (_, pairs) in &sample_points {
                for pair in pairs {
                    let value = pair.1;

                    if value > 1.0 {
                        inverted_index
                            .sampling_data
                            .above_1
                            .fetch_add(1, Ordering::Relaxed);
                    }

                    if value > 2.0 {
                        inverted_index
                            .sampling_data
                            .above_2
                            .fetch_add(1, Ordering::Relaxed);
                    }

                    if value > 3.0 {
                        inverted_index
                            .sampling_data
                            .above_3
                            .fetch_add(1, Ordering::Relaxed);
                    }

                    if value > 4.0 {
                        inverted_index
                            .sampling_data
                            .above_4
                            .fetch_add(1, Ordering::Relaxed);
                    }

                    if value > 5.0 {
                        inverted_index
                            .sampling_data
                            .above_5
                            .fetch_add(1, Ordering::Relaxed);
                    }

                    if value > 6.0 {
                        inverted_index
                            .sampling_data
                            .above_6
                            .fetch_add(1, Ordering::Relaxed);
                    }

                    if value > 7.0 {
                        inverted_index
                            .sampling_data
                            .above_7
                            .fetch_add(1, Ordering::Relaxed);
                    }

                    if value > 8.0 {
                        inverted_index
                            .sampling_data
                            .above_8
                            .fetch_add(1, Ordering::Relaxed);
                    }

                    if value > 9.0 {
                        inverted_index
                            .sampling_data
                            .above_9
                            .fetch_add(1, Ordering::Relaxed);
                    }

                    inverted_index
                        .sampling_data
                        .values_collected
                        .fetch_add(1, Ordering::Relaxed);
                }
            }

            let mut vectors = inverted_index.vectors.write().unwrap();
            vectors.extend(sample_points);
            if vectors.len() < inverted_index.sample_threshold {
                return Ok(());
            }

            let values_count = inverted_index
                .sampling_data
                .values_collected
                .load(Ordering::Relaxed) as f32;

            let above_1_percent = (inverted_index.sampling_data.above_1.load(Ordering::Relaxed)
                as f32
                / values_count)
                * 100.0;
            let above_2_percent = (inverted_index.sampling_data.above_2.load(Ordering::Relaxed)
                as f32
                / values_count)
                * 100.0;
            let above_3_percent = (inverted_index.sampling_data.above_3.load(Ordering::Relaxed)
                as f32
                / values_count)
                * 100.0;
            let above_4_percent = (inverted_index.sampling_data.above_4.load(Ordering::Relaxed)
                as f32
                / values_count)
                * 100.0;
            let above_5_percent = (inverted_index.sampling_data.above_5.load(Ordering::Relaxed)
                as f32
                / values_count)
                * 100.0;
            let above_6_percent = (inverted_index.sampling_data.above_6.load(Ordering::Relaxed)
                as f32
                / values_count)
                * 100.0;
            let above_7_percent = (inverted_index.sampling_data.above_7.load(Ordering::Relaxed)
                as f32
                / values_count)
                * 100.0;
            let above_8_percent = (inverted_index.sampling_data.above_8.load(Ordering::Relaxed)
                as f32
                / values_count)
                * 100.0;
            let above_9_percent = (inverted_index.sampling_data.above_9.load(Ordering::Relaxed)
                as f32
                / values_count)
                * 100.0;

            let values_upper_bound = if above_1_percent <= ctx.config.indexing.clamp_margin_percent
            {
                1.0
            } else if above_2_percent <= ctx.config.indexing.clamp_margin_percent {
                2.0
            } else if above_3_percent <= ctx.config.indexing.clamp_margin_percent {
                3.0
            } else if above_4_percent <= ctx.config.indexing.clamp_margin_percent {
                4.0
            } else if above_5_percent <= ctx.config.indexing.clamp_margin_percent {
                5.0
            } else if above_6_percent <= ctx.config.indexing.clamp_margin_percent {
                6.0
            } else if above_7_percent <= ctx.config.indexing.clamp_margin_percent {
                7.0
            } else if above_8_percent <= ctx.config.indexing.clamp_margin_percent {
                8.0
            } else if above_9_percent <= ctx.config.indexing.clamp_margin_percent {
                9.0
            } else {
                10.0
            };

            *inverted_index.values_upper_bound.write().unwrap() = values_upper_bound;
            inverted_index.is_configured.store(true, Ordering::Release);
            store_values_upper_bound(&inverted_index.lmdb, values_upper_bound).map_err(|e| {
                WaCustomError::DatabaseError(format!(
                    "Failed to store values upper bound to LMDB: {}",
                    e
                ))
            })?;
            sample_points = std::mem::take(&mut *vectors);
        } else {
            while !inverted_index.is_configured.load(Ordering::Relaxed) {
                drop(inverted_index.vectors.read().unwrap());
            }
        }
    }

    sample_points.into_iter().try_for_each(|(id, vec)| {
        vec.iter()
            .try_for_each(|vec| inverted_index.insert(vec.0, vec.1, id.0 as u32, transaction.id))?;
        let vec_emb = RawSparseVectorEmbedding {
            raw_vec: Arc::new(vec),
            hash_vec: id,
        };
        transaction.post_raw_embedding(vec_emb);
        Ok::<_, WaCustomError>(())
    })?;

    Ok(())
}

/// uploads a vector embedding
pub fn run_upload_dense_vectors(
    ctx: Arc<AppContext>,
<<<<<<< HEAD
    dense_index: Arc<DenseIndex>,
    vecs: Vec<(VectorId, Vec<f32>, Option<MetadataFields>)>,
=======
    hnsw_index: Arc<HNSWIndex>,
    vecs: Vec<(VectorId, Vec<f32>)>,
>>>>>>> feda6d02
) -> Result<(), WaCustomError> {
    let env = hnsw_index.lmdb.env.clone();
    let db = hnsw_index.lmdb.db.clone();
    let txn = env
        .begin_ro_txn()
        .map_err(|e| WaCustomError::DatabaseError(e.to_string()))?;

    // Check if the previous version is unindexed, and continue from where we left.
    let prev_version = hnsw_index.get_current_version();
    let index_before_insertion = match txn.get(*db, &"next_embedding_offset") {
        Ok(bytes) => {
            let embedding_offset = EmbeddingOffset::deserialize(bytes)
                .map_err(|e| WaCustomError::DeserializationError(e.to_string()))?;

            debug_assert_eq!(
                embedding_offset.version, prev_version,
                "Last unindexed embedding's version must be the previous version of the collection"
            );

            let prev_bufman = hnsw_index.vec_raw_manager.get(prev_version)?;
            let cursor = prev_bufman.open_cursor()?;
            let prev_file_len = prev_bufman.file_size() as u32;
            prev_bufman.close_cursor(cursor)?;

            prev_file_len > embedding_offset.offset
        }
        Err(lmdb::Error::NotFound) => false,
        Err(e) => {
            return Err(WaCustomError::DatabaseError(e.to_string()));
        }
    };

    txn.abort();
    let lazy_item_versions_table = Arc::new(TSHashTable::new(16));

    let (node_size, level_0_node_size) = {
        let hnsw_params = hnsw_index.hnsw_params.read().unwrap();
        let node_size = ProbNode::get_serialized_size(hnsw_params.neighbors_count);
        let level_0_node_size = ProbNode::get_serialized_size(hnsw_params.level_0_neighbors_count);
        (node_size as u32, level_0_node_size as u32)
    };
    let mut offset = 0;
    let mut level_0_offset = 0;

    if index_before_insertion {
        index_embeddings(
            &ctx.config,
<<<<<<< HEAD
            &ctx.ain_env,
            dense_index.clone(),
=======
            &hnsw_index,
>>>>>>> feda6d02
            ctx.config.upload_process_batch_size,
            lazy_item_versions_table.clone(),
            || {
                let ret = offset;
                offset += node_size;
                ret
            },
            || {
                let ret = level_0_offset;
                level_0_offset += level_0_node_size;
                ret
            },
        )?;
    }

    // Add next version
    let (current_version, _) = hnsw_index
        .vcs
        .add_next_version("main")
        .map_err(|e| WaCustomError::DatabaseError(e.to_string()))?;
    hnsw_index.set_current_version(current_version);
    update_current_version(&hnsw_index.lmdb, current_version)?;

    // Update LMDB metadata
    let new_offset = EmbeddingOffset {
        version: current_version,
        offset: 0,
    };
    let new_offset_serialized = new_offset.serialize();

    let mut txn = env
        .begin_rw_txn()
        .map_err(|e| WaCustomError::DatabaseError(e.to_string()))?;
    let next_embedding_offset_key = key!(m:next_embedding_offset);
    txn.put(
        *db,
        &next_embedding_offset_key,
        &new_offset_serialized,
        WriteFlags::empty(),
    )
    .map_err(|e| WaCustomError::DatabaseError(e.to_string()))?;

    txn.commit()
        .map_err(|e| WaCustomError::DatabaseError(e.to_string()))?;

    // Insert vectors
    let bufman = hnsw_index.vec_raw_manager.get(current_version)?;

    vecs.into_par_iter()
<<<<<<< HEAD
        .map(|(id, vec, metadata)| {
            let vec_emb = RawVectorEmbedding {
=======
        .map(|(id, vec)| {
            let vec_emb = RawDenseVectorEmbedding {
>>>>>>> feda6d02
                raw_vec: Arc::new(vec),
                hash_vec: id,
                raw_metadata: metadata,
            };

            insert_embedding(
                bufman.clone(),
                hnsw_index.clone(),
                &vec_emb,
                current_version,
            )
        })
        .collect::<Result<Vec<_>, _>>()?;
    bufman.flush()?;

    let env = hnsw_index.lmdb.env.clone();
    let db = hnsw_index.lmdb.db.clone();

    let txn = env
        .begin_ro_txn()
        .map_err(|e| WaCustomError::DatabaseError(e.to_string()))?;

    let count_unindexed = txn
        .get(*db, &"count_unindexed")
        .map_err(|e| WaCustomError::DatabaseError(e.to_string()))
        .and_then(|bytes| {
            let bytes = bytes.try_into().map_err(|e: TryFromSliceError| {
                WaCustomError::DeserializationError(e.to_string())
            })?;
            Ok(u32::from_le_bytes(bytes))
        })?;

    txn.abort();
    let mut offset = 0;
    let mut level_0_offset = 0;

    if count_unindexed >= ctx.config.upload_threshold {
        index_embeddings(
            &ctx.config,
<<<<<<< HEAD
            &ctx.ain_env,
            dense_index.clone(),
=======
            &hnsw_index,
>>>>>>> feda6d02
            ctx.config.upload_process_batch_size,
            lazy_item_versions_table,
            || {
                let ret = offset;
                offset += node_size;
                ret
            },
            || {
                let ret = level_0_offset;
                level_0_offset += level_0_node_size;
                ret
            },
        )?;
    }

    // for list in nodes_lists {
    //     for node in list.into_inner().unwrap() {
    //         write_node_to_file(
    //             node as *const _ as *mut _,
    //             &dense_index.index_manager,
    //             &dense_index.level_0_index_manager,
    //             current_version,
    //         )?;
    //     }
    // }

    hnsw_index.vec_raw_manager.flush_all()?;
    hnsw_index.cache.flush_all()?;

    Ok(())
}

pub async fn ann_vector_query(
    ctx: Arc<AppContext>,
    hnsw_index: Arc<HNSWIndex>,
    query: Vec<f32>,
    k: Option<usize>,
) -> Result<Vec<(VectorId, MetricResult)>, WaCustomError> {
    let vec_hash = VectorId(u64::MAX - 1);
    let vector_list = hnsw_index.quantization_metric.read().unwrap().quantize(
        &query,
        *hnsw_index.storage_type.read().unwrap(),
        *hnsw_index.values_range.read().unwrap(),
    )?;

    let vec_emb = QuantizedDenseVectorEmbedding {
        quantized_vec: Arc::new(vector_list.clone()),
        hash_vec: vec_hash.clone(),
    };

    let hnsw_params_guard = hnsw_index.hnsw_params.read().unwrap();

    let results = ann_search(
        &ctx.config,
        hnsw_index.clone(),
        vec_emb,
        hnsw_index.get_root_vec(),
        HNSWLevel(hnsw_params_guard.num_layers),
        &hnsw_params_guard,
    )?;
    drop(hnsw_params_guard);
    let output = finalize_ann_results(hnsw_index, results, &query, k)?;
    Ok(output)
}

pub async fn batch_ann_vector_query(
    ctx: Arc<AppContext>,
    hnsw_index: Arc<HNSWIndex>,
    queries: Vec<Vec<f32>>,
    k: Option<usize>,
) -> Result<Vec<Vec<(VectorId, MetricResult)>>, WaCustomError> {
    queries
        .into_par_iter()
        .map(|query| {
            let vec_hash = VectorId(u64::MAX - 1);
            let vector_list = hnsw_index.quantization_metric.read().unwrap().quantize(
                &query,
                *hnsw_index.storage_type.read().unwrap(),
                *hnsw_index.values_range.read().unwrap(),
            )?;

            let vec_emb = QuantizedDenseVectorEmbedding {
                quantized_vec: Arc::new(vector_list.clone()),
                hash_vec: vec_hash.clone(),
            };

            let hnsw_params = hnsw_index.hnsw_params.read().unwrap();
            let results = ann_search(
                &ctx.config,
                hnsw_index.clone(),
                vec_emb,
                hnsw_index.get_root_vec(),
                HNSWLevel(hnsw_params.num_layers),
                &hnsw_params,
            )?;
            let output = finalize_ann_results(hnsw_index.clone(), results, &query, k)?;
            Ok::<_, WaCustomError>(output)
        })
        .collect()
}

pub async fn fetch_vector_neighbors(
    hnsw_index: Arc<HNSWIndex>,
    vector_id: VectorId,
) -> Vec<Option<(VectorId, Vec<(VectorId, MetricResult)>)>> {
    let results = vector_fetch(hnsw_index.clone(), vector_id);
    results.expect("Failed fetching vector neighbors")
}<|MERGE_RESOLUTION|>--- conflicted
+++ resolved
@@ -210,15 +210,9 @@
 /// uploads a vector embedding within a transaction
 pub fn run_upload_dense_vectors_in_transaction(
     ctx: Arc<AppContext>,
-<<<<<<< HEAD
-    dense_index: Arc<DenseIndex>,
-    transaction: &DenseIndexTransaction,
-    mut sample_points: Vec<(VectorId, Vec<f32>, Option<MetadataFields>)>,
-=======
     hnsw_index: Arc<HNSWIndex>,
     transaction: &HNSWIndexTransaction,
-    mut sample_points: Vec<(VectorId, Vec<f32>)>,
->>>>>>> feda6d02
+    mut sample_points: Vec<(VectorId, Vec<f32>, Option<MetadataFields>)>,
 ) -> Result<(), WaCustomError> {
     let version = transaction.id;
     let version_number = transaction.version_number;
@@ -230,13 +224,8 @@
             .vectors_collected
             .fetch_add(sample_points.len(), Ordering::SeqCst);
 
-<<<<<<< HEAD
-        if collected_count < dense_index.sample_threshold {
+        if collected_count < hnsw_index.sample_threshold {
             for (_, values, _) in &sample_points {
-=======
-        if collected_count < hnsw_index.sample_threshold {
-            for (_, values) in &sample_points {
->>>>>>> feda6d02
                 for value in values {
                     let value = *value;
 
@@ -674,13 +663,8 @@
 /// uploads a vector embedding
 pub fn run_upload_dense_vectors(
     ctx: Arc<AppContext>,
-<<<<<<< HEAD
-    dense_index: Arc<DenseIndex>,
+    hnsw_index: Arc<HNSWIndex>,
     vecs: Vec<(VectorId, Vec<f32>, Option<MetadataFields>)>,
-=======
-    hnsw_index: Arc<HNSWIndex>,
-    vecs: Vec<(VectorId, Vec<f32>)>,
->>>>>>> feda6d02
 ) -> Result<(), WaCustomError> {
     let env = hnsw_index.lmdb.env.clone();
     let db = hnsw_index.lmdb.db.clone();
@@ -728,12 +712,8 @@
     if index_before_insertion {
         index_embeddings(
             &ctx.config,
-<<<<<<< HEAD
             &ctx.ain_env,
-            dense_index.clone(),
-=======
             &hnsw_index,
->>>>>>> feda6d02
             ctx.config.upload_process_batch_size,
             lazy_item_versions_table.clone(),
             || {
@@ -783,13 +763,8 @@
     let bufman = hnsw_index.vec_raw_manager.get(current_version)?;
 
     vecs.into_par_iter()
-<<<<<<< HEAD
         .map(|(id, vec, metadata)| {
-            let vec_emb = RawVectorEmbedding {
-=======
-        .map(|(id, vec)| {
             let vec_emb = RawDenseVectorEmbedding {
->>>>>>> feda6d02
                 raw_vec: Arc::new(vec),
                 hash_vec: id,
                 raw_metadata: metadata,
@@ -829,12 +804,8 @@
     if count_unindexed >= ctx.config.upload_threshold {
         index_embeddings(
             &ctx.config,
-<<<<<<< HEAD
             &ctx.ain_env,
-            dense_index.clone(),
-=======
             &hnsw_index,
->>>>>>> feda6d02
             ctx.config.upload_process_batch_size,
             lazy_item_versions_table,
             || {
