use crate::config_loader::Config;
use crate::models::buffered_io::*;
use crate::models::common::*;
use crate::models::file_persist::*;
use crate::models::lazy_load::*;
use crate::models::meta_persist::*;
use crate::models::rpc::VectorIdValue;
use crate::models::types::*;
use crate::models::user::Statistics;
use crate::models::versioning::VersionControl;
use crate::quantization::{Quantization, StorageType};
use crate::vector_store::*;
use arcshift::ArcShift;
use lmdb::{DatabaseFlags, Transaction};
use rand::Rng;
use rayon::iter::IntoParallelIterator;
use rayon::iter::ParallelIterator;
use std::array::TryFromSliceError;
use std::fs::OpenOptions;
use std::path::Path;
use std::sync::Arc;

pub async fn init_vector_store(
    name: String,
    size: usize,
    lower_bound: Option<f32>,
    upper_bound: Option<f32>,
    max_cache_level: u8,
) -> Result<Arc<VectorStore>, WaCustomError> {
    if name.is_empty() {
        return Err(WaCustomError::InvalidParams);
    }

    let quantization_metric = Arc::new(QuantizationMetric::Scalar);
    let storage_type = StorageType::UnsignedByte;
    let ain_env = get_app_env().map_err(|e| WaCustomError::DatabaseError(e.to_string()))?;

    let denv = ain_env.persist.clone();

    let metadata_db = denv
        .create_db(Some("metadata"), DatabaseFlags::empty())
        .map_err(|e| WaCustomError::DatabaseError(e.to_string()))?;

    let embeddings_db = denv
        .create_db(Some("embeddings"), DatabaseFlags::empty())
        .map_err(|e| WaCustomError::DatabaseError(e.to_string()))?;

    let vcs = Arc::new(
        VersionControl::new(denv.clone())
            .map_err(|e| WaCustomError::DatabaseError(e.to_string()))?,
    );

    let lmdb = MetaDb {
        env: denv.clone(),
        metadata_db: Arc::new(metadata_db),
        embeddings_db: Arc::new(embeddings_db),
    };

    let hash = store_current_version(&lmdb, vcs.clone(), "main", 0)?;

    let min = lower_bound.unwrap_or(-1.0);
    let max = upper_bound.unwrap_or(1.0);
    let vec = (0..size)
        .map(|_| {
            let mut rng = rand::thread_rng();

            let random_number: f32 = rng.gen_range(min..max);
            random_number
        })
        .collect::<Vec<f32>>();
    let vec_hash = VectorId::Int(-1);

    let exec_queue_nodes: ExecQueueUpdate = STM::new(Vec::new(), 1, true);
    let res = quantization_metric.quantize(&vec, storage_type).inspect_err(|x| println!("{:?}",x));
    let vector_list = Arc::new(res.or_else(|e| return Err(WaCustomError::from(e))).unwrap());

    // Note that setting .write(true).append(true) has the same effect
    // as setting only .append(true)
    let prop_file = Arc::new(
        OpenOptions::new()
            .create(true)
            .append(true)
            .open("prop.data")
            .map_err(|e| WaCustomError::FsError(e.to_string()))?,
    );

    let mut root: LazyItemRef<MergedNode> = LazyItemRef::new_invalid();
    let mut prev: LazyItemRef<MergedNode> = LazyItemRef::new_invalid();

    let mut nodes = Vec::new();
    for l in (0..=max_cache_level).rev() {
        let prop = Arc::new(NodeProp {
            id: vec_hash.clone(),
            value: vector_list.clone(),
            location: Some((FileOffset(0), BytesToRead(0))),
        });
        let mut current_node = ArcShift::new(MergedNode {
            hnsw_level: HNSWLevel(l as u8),
            prop: ArcShift::new(PropState::Ready(prop.clone())),
            neighbors: EagerLazyItemSet::new(),
            parent: LazyItemRef::new_invalid(),
            child: LazyItemRef::new_invalid(),
        });

        // TODO: Initialize with appropriate version ID
        let lazy_node = LazyItem::from_arcshift(hash, current_node.clone());
        let nn = LazyItemRef::from_arcshift(hash, current_node.clone());

        if let Some(prev_node) = prev.item.get().get_lazy_data() {
            current_node
                .get()
                .set_parent(prev.clone().item.get().clone());
            prev_node.set_child(lazy_node.clone());
        }
        prev = nn.clone();

        if l == 0 {
            root = nn.clone();
            let _prop_location = write_prop_to_file(&prop, &prop_file);
            current_node.get().set_prop_ready(prop);
        }
        nodes.push(nn.clone());
    }
    // TODO: include db name in the path
    let bufmans = Arc::new(BufferManagerFactory::new(
        Path::new(".").into(),
        |root, ver| root.join(format!("{}.index", **ver)),
    ));
    for (l, nn) in nodes.iter_mut().enumerate() {
        match persist_node_update_loc(bufmans.clone(), &mut nn.item) {
            Ok(_) => (),
            Err(e) => {
                eprintln!("Failed node persist (init) for node {}: {}", l, e);
            }
        };
    }

    bufmans.flush_all()?;
    // ---------------------------
    // -- TODO level entry ratio
    // ---------------------------
    let factor_levels = 10.0;
    let lp = Arc::new(generate_tuples(factor_levels, max_cache_level));

    let vec_store = Arc::new(VectorStore::new(
        exec_queue_nodes,
        max_cache_level,
        name.clone(),
        root,
        lp,
        (size / 32) as usize,
        prop_file,
        lmdb,
        ArcShift::new(hash),
        Arc::new(QuantizationMetric::Scalar),
        Arc::new(DistanceMetric::Cosine),
        StorageType::UnsignedByte,
        vcs,
    ));
    ain_env
        .vector_store_map
        .insert(name.clone(), vec_store.clone());

    Ok(vec_store)
}

pub fn run_upload(
    vec_store: Arc<VectorStore>,
    vecs: Vec<(VectorIdValue, Vec<f32>)>,
    config: Arc<Config>,
<<<<<<< HEAD
) -> Result<(), WaCustomError> {
    let current_version = vec_store.get_current_version();
    let next_version = vec_store
        .vcs
        .add_next_version("main")
        .map_err(|e| WaCustomError::DatabaseError(e.to_string()))?;
    vec_store.set_current_version(next_version);
    let file = OpenOptions::new()
        .read(true)
        .write(true)
        .create(true)
        .open(format!("{}.vec_raw", *current_version))
        .map_err(|e| WaCustomError::FsError(e.to_string()))?;
    let bufman = Arc::new(BufferManager::new(file).map_err(BufIoError::Io)?);
    let cursor = bufman.open_cursor()?;
    bufman.write_u32_with_cursor(cursor, *next_version)?;
    bufman.close_cursor(cursor)?;

    vecs.into_par_iter()
        .map(|(id, vec)| {
            let hash_vec = convert_value(id);
            let vec_emb = RawVectorEmbedding {
                raw_vec: vec,
                hash_vec,
            };

            insert_embedding(bufman.clone(), vec_store.clone(), &vec_emb, current_version)
        })
        .collect::<Result<Vec<_>, _>>()?;
    bufman.flush()?;
=======
) -> () {
    vecxx.into_par_iter().for_each(|(id, vec)| {
        let hash_vec = convert_value(id);
        let storage = vec_store
            .quantization_metric
            .quantize(&vec, vec_store.storage_type).inspect_err(|x|println!("{:?}",x)).unwrap();
        let vec_emb = VectorEmbedding {
            raw_vec: Arc::new(storage),
            hash_vec,
        };

        insert_embedding(vec_store.clone(), &vec_emb).expect("Failed to inert embedding to LMDB");
    });
>>>>>>> e731770e

    let env = vec_store.lmdb.env.clone();
    let metadata_db = vec_store.lmdb.metadata_db.clone();

    let txn = env
        .begin_rw_txn()
        .map_err(|e| WaCustomError::DatabaseError(e.to_string()))?;

    let count_unindexed = txn
        .get(*metadata_db, &"count_unindexed")
        .map_err(|e| WaCustomError::DatabaseError(e.to_string()))
        .and_then(|bytes| {
            let bytes = bytes.try_into().map_err(|e: TryFromSliceError| {
                WaCustomError::DeserializationError(e.to_string())
            })?;
            Ok(u32::from_le_bytes(bytes))
        })?;

    txn.abort();

    if count_unindexed >= config.upload_threshold {
        index_embeddings(vec_store.clone(), config.upload_process_batch_size)?;
    }

    // TODO: include db name in the path
    let bufmans = Arc::new(BufferManagerFactory::new(
        Path::new(".").into(),
        |root, ver| root.join(format!("{}.index", **ver)),
    ));

    auto_commit_transaction(vec_store.clone(), bufmans.clone())?;
    bufmans.flush_all()?;

    Ok(())
}

pub async fn ann_vector_query(
    vec_store: Arc<VectorStore>,
    query: Vec<f32>,
) -> Result<Option<Vec<(VectorId, MetricResult)>>, WaCustomError> {
    let vector_store = vec_store.clone();
    let vec_hash = VectorId::Str("query".to_string());
    let root = &vector_store.root_vec;
    let vector_list = vector_store
        .quantization_metric
        .quantize(&query, vector_store.storage_type).or_else(|e|{ println!("{:?}",e); return Err(WaCustomError::from(e))}).unwrap();

    let vec_emb = QuantizedVectorEmbedding {
        quantized_vec: Arc::new(vector_list.clone()),
        hash_vec: vec_hash.clone(),
    };

    let results = ann_search(
        vec_store.clone(),
        vec_emb,
        root.item.clone().get().clone(),
        vec_store.max_cache_level.try_into().unwrap(),
    )?;
    let output = remove_duplicates_and_filter(results);
    Ok(output)
}

pub async fn fetch_vector_neighbors(
    vec_store: Arc<VectorStore>,
    vector_id: VectorId,
) -> Vec<Option<(VectorId, Vec<(VectorId, MetricResult)>)>> {
    let results = vector_fetch(vec_store.clone(), vector_id);
    return results.expect("Failed fetching vector neighbors");
}

fn calculate_statistics(_: &[i32]) -> Option<Statistics> {
    // Placeholder for calculating statistics
    None
}

fn vector_knn(_vs: &Vec<f32>, _vecs: &Vec<f32>) -> Vec<(i8, i8, String, f64)> {
    // Placeholder for vector KNN
    vec![]
}<|MERGE_RESOLUTION|>--- conflicted
+++ resolved
@@ -71,8 +71,7 @@
     let vec_hash = VectorId::Int(-1);
 
     let exec_queue_nodes: ExecQueueUpdate = STM::new(Vec::new(), 1, true);
-    let res = quantization_metric.quantize(&vec, storage_type).inspect_err(|x| println!("{:?}",x));
-    let vector_list = Arc::new(res.or_else(|e| return Err(WaCustomError::from(e))).unwrap());
+    let vector_list = Arc::new(quantization_metric.quantize(&vec, storage_type)?);
 
     // Note that setting .write(true).append(true) has the same effect
     // as setting only .append(true)
@@ -168,7 +167,6 @@
     vec_store: Arc<VectorStore>,
     vecs: Vec<(VectorIdValue, Vec<f32>)>,
     config: Arc<Config>,
-<<<<<<< HEAD
 ) -> Result<(), WaCustomError> {
     let current_version = vec_store.get_current_version();
     let next_version = vec_store
@@ -186,7 +184,6 @@
     let cursor = bufman.open_cursor()?;
     bufman.write_u32_with_cursor(cursor, *next_version)?;
     bufman.close_cursor(cursor)?;
-
     vecs.into_par_iter()
         .map(|(id, vec)| {
             let hash_vec = convert_value(id);
@@ -199,21 +196,6 @@
         })
         .collect::<Result<Vec<_>, _>>()?;
     bufman.flush()?;
-=======
-) -> () {
-    vecxx.into_par_iter().for_each(|(id, vec)| {
-        let hash_vec = convert_value(id);
-        let storage = vec_store
-            .quantization_metric
-            .quantize(&vec, vec_store.storage_type).inspect_err(|x|println!("{:?}",x)).unwrap();
-        let vec_emb = VectorEmbedding {
-            raw_vec: Arc::new(storage),
-            hash_vec,
-        };
-
-        insert_embedding(vec_store.clone(), &vec_emb).expect("Failed to inert embedding to LMDB");
-    });
->>>>>>> e731770e
 
     let env = vec_store.lmdb.env.clone();
     let metadata_db = vec_store.lmdb.metadata_db.clone();
@@ -259,7 +241,7 @@
     let root = &vector_store.root_vec;
     let vector_list = vector_store
         .quantization_metric
-        .quantize(&query, vector_store.storage_type).or_else(|e|{ println!("{:?}",e); return Err(WaCustomError::from(e))}).unwrap();
+        .quantize(&query, vector_store.storage_type)?;
 
     let vec_emb = QuantizedVectorEmbedding {
         quantized_vec: Arc::new(vector_list.clone()),
