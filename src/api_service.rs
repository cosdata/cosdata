--- conflicted
+++ resolved
@@ -92,13 +92,8 @@
         });
 
         // TODO: Initialize with appropriate version ID
-<<<<<<< HEAD
-        let lazy_node = LazyItem::from_arcshift(VersionId(0), current_node.clone());
-        let nn = LazyItemRef::from_arcshift(VersionId(0), current_node.clone());
-=======
         let lazy_node = LazyItem::from_arcshift(0.into(), current_node.clone());
         let nn = LazyItemRef::from_arcshift(0.into(), current_node.clone());
->>>>>>> 86874305
 
         if let Some(prev_node) = prev.item.get().get_data() {
             current_node
