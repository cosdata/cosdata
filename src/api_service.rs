--- conflicted
+++ resolved
@@ -70,25 +70,15 @@
     ));
 
     let index_manager = Arc::new(BufferManagerFactory::new(
-<<<<<<< HEAD
         index_path.clone().into(),
-        |root, ver| root.join(format!("{}.index", **ver)),
-    ));
-    let vec_raw_manager = Arc::new(BufferManagerFactory::new(index_path.into(), |root, ver| {
-        root.join(format!("{}.vec_raw", **ver))
-    }));
-
-=======
-        collection_path.clone(),
         |root, ver: &Hash| root.join(format!("{}.index", **ver)),
         ctx.config.flush_eagerness_factor,
     ));
-    let vec_raw_manager = Arc::new(BufferManagerFactory::new(
-        collection_path.clone(),
-        |root, ver: &Hash| root.join(format!("{}.vec_raw", **ver)),
+    let vec_raw_manager = Arc::new(BufferManagerFactory::new(index_path.into(), |root, ver: &Hash| {
+        root.join(format!("{}.vec_raw", **ver))
         ctx.config.flush_eagerness_factor,
-    ));
->>>>>>> a3ffe793
+    }));
+
     // TODO: May be the value can be taken from config
     let cache = Arc::new(ProbCache::new(
         1000,
@@ -205,11 +195,7 @@
     ctx: Arc<AppContext>,
     dense_index: Arc<DenseIndex>,
     transaction: &DenseIndexTransaction,
-<<<<<<< HEAD
-    sample_points: Vec<(VectorId, Vec<f32>)>,
-=======
-    mut sample_points: Vec<(u64, Vec<f32>)>,
->>>>>>> a3ffe793
+    mut sample_points: Vec<(VectorId, Vec<f32>)>,
 ) -> Result<(), WaCustomError> {
     let version = transaction.id;
     let version_number = transaction.version_number;
