use serde::{Deserialize, Serialize};

use super::{
    decimal_to_binary_vec, nearest_power_of_two, Error, FieldName, FieldValue, MetadataFields,
};
use std::collections::{HashMap, HashSet};

#[derive(Debug, Clone, Serialize, Deserialize)]
pub enum SupportedCondition {
    And(HashSet<String>),
    Or(HashSet<String>),
}

impl SupportedCondition {
    fn field_names(&self) -> HashSet<&str> {
        match self {
            Self::And(s) => s.iter().map(|x| x.as_ref()).collect(),
            Self::Or(s) => s.iter().map(|x| x.as_ref()).collect(),
        }
    }
}

#[derive(Debug, Clone, Serialize, Deserialize)]
pub struct MetadataField {
    pub name: String,
    /// Values are associated with numeric identifiers so that they
    /// can be consistently represented in binary (Vec<u8>)
    pub value_index: HashMap<FieldValue, u16>,
    pub num_dims: u8,
}

// Converts a set of `FieldValue`s into a HashMap in which
// `FieldValue`s are the keys and integers (monotonically increasing
// id) as values. Note that the ids start from 1 and not 0 because 0
// is considered as the base dimension. The input hash set is first
// sorted to make sure the result is deterministic.
//
// @NOTE: This function assumes that all FieldValue instances in the
// HashSet are of the same variant.
fn set_to_value_index(value_set: HashSet<FieldValue>) -> HashMap<FieldValue, u16> {
    let mut values = value_set.into_iter().collect::<Vec<FieldValue>>();
    values.sort_by(|a, b| {
        match (a, b) {
            (FieldValue::Int(a), FieldValue::Int(b)) => a.cmp(b),
            (FieldValue::String(a), FieldValue::String(b)) => a.cmp(b),
            // @NOTE: We are assuming that the input hash set is
            // homogeneous i.e. contains FieldValue instances of the
            // same variant.
            _ => std::cmp::Ordering::Less,
        }
    });
    let mut value_index = HashMap::with_capacity(values.len());
    for (i, v) in values.into_iter().enumerate() {
        // @NOTE: the values are monotonically increasing identifiers
        // that are one-indexed and not zero-indexed
        value_index.insert(v, (i + 1) as u16);
    }
    value_index
}

impl MetadataField {
    /// Constructor for MetadataField
    ///
    /// Also checks that all FieldValue's are of the same variant
    pub fn new(name: String, values: HashSet<FieldValue>) -> Result<Self, Error> {
        // validate input
        let unique_types = values
            .iter()
            .map(|value| value.type_as_str())
            .collect::<HashSet<&str>>();
        if unique_types.len() > 1 {
            return Err(Error::InvalidFieldValues(
                "Field values must be homogeneous in type".to_owned(),
            ));
        }
        let value_index = set_to_value_index(values);
        let cardinality = value_index.len();
        // @NOTE: No. of dimensions are calculated to support 1 value
        // more than the cardinality because the index in value_index
        // starts with 1 and not 0. In other words, 0 is not used to
        // represent any value.
        let num_dims = nearest_power_of_two((cardinality + 1) as u16)
            .ok_or(Error::InvalidFieldCardinality(format!("Field = {name}")))?;
        Ok(Self {
            name,
            value_index,
            num_dims,
        })
    }

    /// Returns a numeric identifier for the value from the `value_index`
    pub fn value_id(&self, value: &FieldValue) -> Result<u16, Error> {
        self.value_index
            .get(value)
            .copied()
            .ok_or(Error::InvalidFieldValue(format!(
                "Invalid value {:?} for field {}",
                value, self.name
            )))
    }
}

#[derive(Debug, Clone, Serialize, Deserialize)]
pub struct MetadataSchema {
    pub fields: Vec<MetadataField>,
    pub conditions: Vec<SupportedCondition>,
}

impl MetadataSchema {
    /// Constructor for MetadataSchema
    ///
    /// Also checks that the MetadataSchema is valid i.e. the field
    /// names in `conditions` are subset of field names defined in the
    /// schema
    pub fn new(
        fields: Vec<MetadataField>,
        conditions: Vec<SupportedCondition>,
    ) -> Result<Self, Error> {
        let field_names = fields
            .iter()
            .map(|f| f.name.as_ref())
            .collect::<HashSet<&str>>();
        let conditions_are_valid = conditions
            .iter()
            .all(|c| c.field_names().is_subset(&field_names));
        if conditions_are_valid {
            Ok(Self { fields, conditions })
        } else {
            Err(Error::InvalidMetadataSchema)
        }
    }

    /// Return base dimensions for the MetadataSchema instance
    ///
    /// Base dimensions are to be used when there are no metadata
    /// fields associated with the vector.
    pub fn base_dimensions(&self) -> MetadataDimensions {
        // Assuming the no. of metadata fields will be small enough
        // that the sum of dimensions will fit in 8 bits.
        //
        // @TODO(vineet): Perhaps we should put a limit on max no. of
        // metadata fields supported
        let sum: u8 = self.fields.iter().map(|field| field.num_dims).sum();
        vec![0; sum as usize]
    }

    /// Given the schema and metadata fields (name and value) associated
    /// with an input vector, find all relevant field combinations for
    /// which high weight dimensions need to be computed. The resulting
    /// combinations are supposed to be used for creating replica nodes in
    /// dense/HNSW index.
    ///
    /// The combinations are generated based on the vector of
    /// SupportedConditions defined in schema.
    fn input_field_combinations<'a>(
        &self,
        input_fields: &'a MetadataFields,
    ) -> Vec<HashMap<&'a str, &'a FieldValue>> {
        // If no input fields are specified, return empty vector
        if input_fields.is_empty() {
            return vec![];
        }

        let mut input_fields_set: HashSet<&str> = HashSet::new();
        let mut combinations: HashSet<Vec<&str>> = HashSet::new();

        // Create individual field combinations. This is an oxymoron
        // but for the ease of deduplicating all combinations in a
        // single place, we consider it as a combination that contains
        // a single field.
        for key in input_fields.keys() {
            input_fields_set.insert(key.as_ref());
            combinations.insert(vec![key.as_ref()]);
        }

        for condition in &self.conditions {
            // @NOTE: We only consider `And` conditions, `Or` conditions
            // will be covered by the "all fields" combination, which will
            // be added to the combinations set later.
            if let SupportedCondition::And(cond_fields) = condition {
                let cond_fields_set = cond_fields
                    .iter()
                    .map(|s| s.as_ref())
                    .collect::<HashSet<&str>>();
                // The following handles the case where not all
                // metadata fields in the schema are specified for the
                // input vector. Only those conditions will be
                // considered which are relevant to the input.
                if cond_fields_set.is_subset(&input_fields_set) {
                    // Convert hashset to vector to be able to push it
                    // to a hashset of combinations (because HashSet
                    // doesn't implement the Hash trait)
                    let mut combination = cond_fields_set.into_iter().collect::<Vec<&str>>();
                    combination.sort();
                    combinations.insert(combination);
                }
            }
        }
        // Add a combination for all fields in the schema. This is
        // equivalent to a condition And(<all fields>). Even thought
        // it's named 'all_fields_combination', we only consider the
        // fields that are present in the input.
        //
        // Note that it's possible that this combination has already
        // been considered before, but it will get deduped when
        // inserting into the HashSet of combinations.
<<<<<<< HEAD
        let mut all_fields_combination = input_fields_set
            .iter()
            .map(|s| *s)
=======
        let mut all_fields_combination = self
            .fields
            .iter()
            .map(|f| f.name.as_ref())
            .collect::<HashSet<&str>>()
            .intersection(&input_fields_set)
            .copied()
>>>>>>> 72057fe6
            .collect::<Vec<&str>>();
        all_fields_combination.sort();
        combinations.insert(all_fields_combination);

        let mut result = vec![];
        for combination in combinations {
            let mut m: HashMap<&str, &FieldValue> = HashMap::new();
            for field_name in combination {
                // @SAFETY: It's safe to use unwrap below because the
                // fields in all combinations are guaranteed to be subset
                // of all_fields. Refer to `cond_fields_set.is_subset` and
                // `.intersection(&input_fields_set)` calls in the above
                // code.
                let key = input_fields_set.get(field_name).unwrap();
                let value = input_fields.get(*key).unwrap();
                m.insert(*key, value);
            }
            result.push(m);
        }
        result
    }

    /// Return vector of weighted dimensions based on given input
    /// metadata fields
    ///
    /// The resulting dimensions are supposed to be used for creating
    /// replica nodes in the dense/HNSW index.
    ///
    /// @NOTE(vineet): We're not checking that the fields are valid
    /// for the schema. Not sure if that check should happen here or
    /// in the calling function
    pub fn weighted_dimensions(
        &self,
        fields: &HashMap<FieldName, FieldValue>,
        weight: i32,
    ) -> Result<Vec<MetadataDimensions>, Error> {
<<<<<<< HEAD
        let field_combinations = self.input_field_combinations(&fields);
        // We cache the results of calling fn `decimal_to_binary_vec`
        // as there's a chance it would get called multiple times for
        // the same input
        let mut cache: HashMap<(u16, usize), Vec<i32>> = HashMap::new();
=======
        let field_combinations = self.input_field_combinations(fields);
        let mut cache: HashMap<&str, Vec<i32>> = HashMap::new();
>>>>>>> 72057fe6
        let mut result = Vec::with_capacity(field_combinations.len());
        for field_combination in field_combinations {
            let mut dims = vec![];
            for field in &self.fields {
<<<<<<< HEAD
                let mut field_dims = match field_combination.get(&field.name.as_ref()) {
                    Some(value) => {
                        let value_id = field.value_id(&value)?;
                        let size = field.num_dims as usize;
                        match cache.get(&(value_id, size)) {
                            Some(r) => r.clone(),
                            None => {
                                let dims = decimal_to_binary_vec(value_id, size)
                                    .iter()
                                    .map(|x| (*x as i32) * weight)
                                    .collect::<Vec<i32>>();
                                cache.insert((value_id, size), dims.clone());
                                dims
                            },
=======
                if let Some(v) = cache.get(&field.name.as_ref()) {
                    let mut field_dims = v.clone();
                    dims.append(&mut field_dims);
                } else {
                    let field_dims = match field_combination.get(&field.name.as_ref()) {
                        Some(value) => {
                            let value_id = field.value_id(value)?;
                            decimal_to_binary_vec(value_id, field.num_dims as usize)
                                .iter()
                                .map(|x| (*x as i32) * weight)
                                .collect::<Vec<i32>>()
                        }
                        None => {
                            vec![0; field.num_dims as usize]
>>>>>>> 72057fe6
                        }
                    }
                    None => vec![0; field.num_dims as usize],
                };
                dims.append(&mut field_dims);
            }
            result.push(dims);
        }
        Ok(result)
    }

    pub fn get_field(&self, name: &str) -> Result<&MetadataField, Error> {
        self.fields
            .iter()
            .find(|field| field.name == name)
            .ok_or(Error::InvalidField(name.to_string()))
    }
}

pub type MetadataDimensions = Vec<i32>;

// Functionality to be implemented
//
// 1. Json representation of MetadataSchema
//
// 2. Deserializing from Json
//
// 3. Binary representation of MetadataScheme to store in lmdb (bincode?)
//
// 4. Serializing to the above binary representation
//
// 5. [✓] Validation of MetadataSchema to ensure that `conditions` vector
//    contains valid fields
//
// 6. [✓] Converting MetadataSchema to `MetadataDimensions` base
//    vector (without high weight values)
//
// 7. [✓] Given `MetadataSchema` and metadata names + values, create
//    `MetadataDimensions` with high weight values

#[cfg(test)]
mod tests {
    use serde_cbor::{from_slice, to_vec};

    use super::*;

    fn hashset(xs: Vec<&str>) -> HashSet<String> {
        xs.into_iter()
            .map(String::from)
            .collect::<HashSet<String>>()
    }

    #[test]
    fn test_set_to_value_index() {
        let mut s = HashSet::new();
        let b = FieldValue::String("b".to_owned());
        let a = FieldValue::String("a".to_owned());
        let n = FieldValue::String("n".to_owned());
        let d = FieldValue::String("d".to_owned());
        s.insert(b.clone());
        s.insert(a.clone());
        s.insert(n.clone());
        s.insert(d.clone());

        let m = set_to_value_index(s);
        assert_eq!(&1, m.get(&a).unwrap());
        assert_eq!(&2, m.get(&b).unwrap());
        assert_eq!(&3, m.get(&d).unwrap());
        assert_eq!(&4, m.get(&n).unwrap());
    }

    #[test]
    fn test_metadata_field_new_valid() {
        let mut values = HashSet::new();
        let b = FieldValue::String("b".to_owned());
        let a = FieldValue::String("a".to_owned());
        let n = FieldValue::String("n".to_owned());
        let d = FieldValue::String("d".to_owned());
        values.insert(b.clone());
        values.insert(a.clone());
        values.insert(n.clone());
        values.insert(d.clone());

        let name = "myfield".to_owned();
        let result = MetadataField::new(name.clone(), values);
        assert!(result.is_ok());
        let m = result.unwrap();
        assert_eq!(name, m.name);
        // Even though there are 4 values, we need 3 dimensions
        // because ids start from 1 and not 0. In other words, 0 is
        // not used to represent any value.
        assert_eq!(3, m.num_dims);
        let vi = m.value_index;
        assert_eq!(&1, vi.get(&a).unwrap());
        assert_eq!(&2, vi.get(&b).unwrap());
        assert_eq!(&3, vi.get(&d).unwrap());
        assert_eq!(&4, vi.get(&n).unwrap());
    }

    #[test]
    fn test_metadata_field_new_invalid() {
        let mut values = HashSet::new();
        let v1 = FieldValue::String("a".to_owned());
        let v2 = FieldValue::Int(1);
        values.insert(v1.clone());
        values.insert(v2.clone());
        match MetadataField::new("myfield".to_owned(), values) {
            Err(Error::InvalidFieldValues(msg)) => {
                assert_eq!("Field values must be homogeneous in type", msg)
            }
            _ => panic!(),
        }

        let values: HashSet<FieldValue> = (1..2000).map(FieldValue::Int).collect();
        match MetadataField::new("myfield".to_owned(), values) {
            Err(Error::InvalidFieldCardinality(msg)) => assert_eq!("Field = myfield", msg),
            _ => panic!(),
        }
    }

    #[test]
    fn test_metadata_schema_new_valid() {
        let age_values: HashSet<FieldValue> = (1..=10).map(FieldValue::Int).collect();
        let age = MetadataField::new("age".to_owned(), age_values).unwrap();
        let group_values: HashSet<FieldValue> = vec!["a", "b", "c"]
            .into_iter()
            .map(|x| FieldValue::String(String::from(x)))
            .collect();
        let group = MetadataField::new("group".to_owned(), group_values).unwrap();
        let conditions = vec![
            SupportedCondition::And(vec!["age", "group"].into_iter().map(String::from).collect()),
            SupportedCondition::Or(vec!["age", "group"].into_iter().map(String::from).collect()),
        ];
        let schema = MetadataSchema::new(vec![age, group], conditions);
        assert!(schema.is_ok());
    }

    #[test]
    fn test_metadata_schema_new_invalid() {
        let age_values: HashSet<FieldValue> = (1..=10).map(FieldValue::Int).collect();
        let age = MetadataField::new("age".to_owned(), age_values).unwrap();
        let conditions = vec![SupportedCondition::And(
            vec!["age", "group"].into_iter().map(String::from).collect(),
        )];
        match MetadataSchema::new(vec![age], conditions) {
            Err(Error::InvalidMetadataSchema) => {}
            _ => panic!(),
        }
    }

    // Following fns that are prefixed with `ifc_` are test util for
    // testing the fn `input_field_combinations`.

    fn ifc_input(kvs: Vec<(&str, i32)>) -> MetadataFields {
        kvs.into_iter()
            .map(|(k, v)| (k.to_owned(), FieldValue::Int(v)))
            .collect()
    }

    fn ifc_sort_result(result: &mut Vec<HashMap<&str, &FieldValue>>) {
        result.sort_by_key(|c| {
            c.values()
                .map(|v| {
                    match v {
                        FieldValue::Int(i) => *i,
                        FieldValue::String(_) => 0,
                    }})
                .sum::<i32>()
        })
    }

    #[test]
    fn test_input_field_combinations() {
        let a_values: HashSet<FieldValue> = (1..=10).map(FieldValue::Int).collect();
        let a = MetadataField::new("a".to_owned(), a_values).unwrap();

        let b_values: HashSet<FieldValue> = (1..=10).map(FieldValue::Int).collect();
        let b = MetadataField::new("b".to_owned(), b_values).unwrap();

        let c_values: HashSet<FieldValue> = (1..=10).map(FieldValue::Int).collect();
        let c = MetadataField::new("c".to_owned(), c_values).unwrap();

        let conditions = vec![
            SupportedCondition::And(hashset(vec!["a", "b"])),
            SupportedCondition::And(hashset(vec!["a", "c"])),
            SupportedCondition::Or(hashset(vec!["a", "b"])),
        ];

        let schema = MetadataSchema::new(vec![a, b, c], conditions).unwrap();

        // Test case 1: As the input contains only a single field,
        // only the following replicas are relevant to this vector:
        //
        //  1. matches "a"
        //
        // Hence the result is 1 combination i.e. 1 replica
        let fs = ifc_input(vec![("a", 1)]);
        let cs = schema.input_field_combinations(&fs);
        assert_eq!(1, cs.len());
        let mut ec1 = HashMap::with_capacity(1);
        ec1.insert("a", &FieldValue::Int(1));
        assert_eq!(ec1, cs[0]);

        // Test case 2: As the input contains only "a" and "b", only
        // the following replicas are relevant to this vector
        //
        //   1. matches "a"
        //   2. matches "b"
        //   3. matches "a AND b"
        //
        // Hence the result is 3 combinations i.e. 3 replicas.
        let fs = ifc_input(vec![("a", 1), ("b", 2)]);
        let mut cs = schema.input_field_combinations(&fs);

        // To make the order of returned combinations deterministic,
        // sort them by sum of the field values.
        ifc_sort_result(&mut cs);

        assert_eq!(3, cs.len());
        let mut ec1 = HashMap::with_capacity(1);
        ec1.insert("a", &FieldValue::Int(1));
        let mut ec2 = HashMap::with_capacity(1);
        ec2.insert("b", &FieldValue::Int(2));
        let mut ec3 = HashMap::with_capacity(2);
        ec3.insert("a", &FieldValue::Int(1));
        ec3.insert("b", &FieldValue::Int(2));
        assert_eq!(vec![ec1, ec2, ec3], cs);

        // Test case 3: The input contains fields "b" and "c"
        // only. There is no supported `AND` condition that includes
        // these 2 fields. But we need the "all fields" replica is
        // created any way. Hence the following replicas are relevant
        // to this vector
        //
        //   1. matches "b"
        //   2. matches "c"
        //   3. matches "b AND c"
        let fs = ifc_input(vec![("b", 3), ("c", 2)]);
        let mut cs = schema.input_field_combinations(&fs);
        // To make the order of returned combinations deterministic,
        // sort them by sum of the field values.
        ifc_sort_result(&mut cs);
        assert_eq!(3, cs.len());
        let mut ec1 = HashMap::with_capacity(1);
        ec1.insert("c", &FieldValue::Int(2));
        let mut ec2 = HashMap::with_capacity(1);
        ec2.insert("b", &FieldValue::Int(3));
        let mut ec3 = HashMap::with_capacity(2);
        ec3.insert("b", &FieldValue::Int(3));
        ec3.insert("c", &FieldValue::Int(2));
        assert_eq!(vec![ec1, ec2, ec3], cs);

        // Test case 4: The input contains all 3 fields. So
        // considering the supported conditions, 6 combinations or
        // replicas are relevant to this vector
        //
        //   1. matches "a"
        //   2. matches "b"
        //   3. matches "c"
        //   4. matches "a AND b"
        //   5. to match "a AND c"
        //   6. all fields replica
        let fs = ifc_input(vec![("a", 4), ("b", 5), ("c", 6)]);
        let mut cs = schema.input_field_combinations(&fs);
        // To make the order of returned combinations deterministic,
        // sort them by sum of the field values.
<<<<<<< HEAD
        ifc_sort_result(&mut cs);
        assert_eq!(6, cs.len());
=======
        cs.sort_by_key(|c| {
            c.values()
                .map(|v| match v {
                    FieldValue::Int(i) => *i,
                    FieldValue::String(_) => 0,
                })
                .sum::<i32>()
        });
        assert_eq!(3, cs.len());
>>>>>>> 72057fe6

        let mut ec1 = HashMap::new();
        ec1.insert("a", &FieldValue::Int(4));

        let mut ec2 = HashMap::new();
        ec2.insert("b", &FieldValue::Int(5));

        let mut ec3 = HashMap::new();
        ec3.insert("c", &FieldValue::Int(6));

        let mut ec4 = HashMap::new();
        ec4.insert("a", &FieldValue::Int(4));
        ec4.insert("b", &FieldValue::Int(5));

        let mut ec5 = HashMap::new();
        ec5.insert("a", &FieldValue::Int(4));
        ec5.insert("c", &FieldValue::Int(6));

        let mut ec6 = HashMap::new();
        ec6.insert("a", &FieldValue::Int(4));
        ec6.insert("b", &FieldValue::Int(5));
        ec6.insert("c", &FieldValue::Int(6));

        assert_eq!(vec![ec1, ec2, ec3, ec4, ec5, ec6], cs);

        // Test case 5: When the input contains no fields
        let fs = HashMap::new();
        let cs = schema.input_field_combinations(&fs);
        assert!(cs.is_empty());
    }

    #[test]
    fn test_weighted_dimensions() {
        let age_values: HashSet<FieldValue> = (1..=10).map(FieldValue::Int).collect();
        let age = MetadataField::new("age".to_owned(), age_values).unwrap();

        let group_values: HashSet<FieldValue> = vec!["a", "b", "c"]
            .into_iter()
            .map(|x| FieldValue::String(String::from(x)))
            .collect();
        let group = MetadataField::new("group".to_owned(), group_values).unwrap();

        let level_values: HashSet<FieldValue> = vec!["first", "second", "third"]
            .into_iter()
            .map(|x| FieldValue::String(String::from(x)))
            .collect();
        let level = MetadataField::new("level".to_owned(), level_values).unwrap();

        let conditions = vec![
            SupportedCondition::And(hashset(vec!["age", "group"])),
            SupportedCondition::And(hashset(vec!["age", "level"])),
        ];

        let schema = MetadataSchema::new(vec![age, group, level], conditions).unwrap();

        // Case 1: When only "age" field is specified in input vector

        let mut fields = HashMap::with_capacity(1);
        fields.insert("age".to_owned(), FieldValue::Int(5));
        let wd = schema.weighted_dimensions(&fields, 1024).unwrap();
        let exp_dim1 = vec![
            0, 1024, 0, 1024, // 5 (original value: 5)
            0, 0, // (not specified)
            0, 0, // (not specified)
        ];
        assert_eq!(vec![exp_dim1], wd);

        // Case 2: When only "age" and "group" fields are specified in
        // input vector

        let mut fields = HashMap::with_capacity(2);
        fields.insert("age".to_owned(), FieldValue::Int(5));
        fields.insert("group".to_owned(), FieldValue::String("a".to_owned()));
        let wd = schema.weighted_dimensions(&fields, 1024).unwrap();
        let exp = vec![
            vec![
                0, 1024, 0, 1024, // 5 (original value: 5)
                0, 0,
                0, 0,
            ],
            vec![
                0, 0, 0, 0,
                0, 1024, // 1 (original value: a)
                0, 0,
            ],
            vec![
                0, 1024, 0, 1024, // 5 (original value: 5)
                0, 1024, // 1 (original value: a)
                0, 0, // (not specified)
            ],
        ];
        // Convert both to sets for comparing unordered values
        let wd_set = wd.into_iter().collect::<HashSet<Vec<i32>>>();
        let exp_set = exp.into_iter().collect::<HashSet<Vec<i32>>>();
        assert_eq!(exp_set, wd_set);

        let mut fields = HashMap::with_capacity(2);
        fields.insert("age".to_owned(), FieldValue::Int(3));
        fields.insert("group".to_owned(), FieldValue::String("c".to_owned()));
        let wd = schema.weighted_dimensions(&fields, 1024).unwrap();
        let exp = vec![
            vec![
                0, 0, 1024, 1024, // 3 (original value: 3)
                0, 0,
                0, 0,
            ],
            vec![
                0, 0, 0, 0,
                1024, 1024, // 3 (original value: c)
                0, 0,
            ],
            vec![
                0, 0, 1024, 1024, // 3 (original value: 3)
                1024, 1024, // 3 (original value: c)
                0, 0, // (not specified)
            ]
        ];
        // Convert both to sets for comparing unordered values
        let wd_set = wd.into_iter().collect::<HashSet<Vec<i32>>>();
        let exp_set = exp.into_iter().collect::<HashSet<Vec<i32>>>();
        assert_eq!(exp_set, wd_set);

        // Case 3: When all fields are specified in input vector

        let mut fields = HashMap::with_capacity(3);
        fields.insert("age".to_owned(), FieldValue::Int(5));
        fields.insert("group".to_owned(), FieldValue::String("a".to_owned()));
        fields.insert("level".to_owned(), FieldValue::String("third".to_owned()));
        let wd = schema.weighted_dimensions(&fields, 1024).unwrap();

<<<<<<< HEAD
        let exp = vec![
            // dimensions to support queries for individual field age
            vec![
                0, 1024, 0, 1024, // 5 (original value: 5)
                0, 0,
                0, 0,
            ],
            // dimensions to support queries for individual field group
            vec![
                0, 0, 0, 0,
                0, 1024, // 0 (original value: a)
                0, 0,
            ],
            // dimensions to support queries for individual field level
            vec![
                0, 0, 0, 0,
                0, 0,
                1024, 1024, // 3 (original value: third)
            ],
            // dimensions to support AND(age, group)
            vec![
                0, 1024, 0, 1024, // 5 (original value: 5)
                0, 1024, // 1 (original value: a)
                0, 0,
            ],
            // dimensions to support AND(age, level)
            vec![
                0, 1024, 0, 1024, // 5 (original value: 5)
                0, 0,
                1024, 1024, // 3 (original value: third)
            ],
            // all fields dimensions to support OR queries
            vec![
                0, 1024, 0, 1024, // 5 (original value: 5)
                0, 1024, // 0 (original value: a)
                1024, 1024, // 3 (original value: third)
            ],
        ];
        // Convert both to sets for comparing unordered values
        let wd_set = wd.into_iter().collect::<HashSet<Vec<i32>>>();
        let exp_set = exp.into_iter().collect::<HashSet<Vec<i32>>>();
        assert_eq!(exp_set, wd_set);
=======
        // dimensions to support AND(age, group)
        let exp_dim1 = vec![
            0, 1024, 0, 1024, // 5 (original value: 5)
            0, 1024, // 1 (original value: a)
            0, 0,
        ];

        // dimensions to support AND(age, level)
        let exp_dim2 = vec![
            0, 1024, 0, 1024, // 5 (original value: 5)
            0, 0, 1024, 1024, // 3 (original value: third)
        ];

        // all fields dimensions to support individual field and OR queries
        let exp_dim3 = vec![
            0, 1024, 0, 1024, // 5 (original value: 5)
            0, 1024, // 0 (original value: a)
            1024, 1024, // 3 (original value: third)
        ];
        for dim in wd {
            assert!(dim == exp_dim1 || dim == exp_dim2 || dim == exp_dim3);
        }
>>>>>>> 72057fe6

        // Case 4: When no fields are specified in input vector
        let fields = HashMap::new();
        let wd = schema.weighted_dimensions(&fields, 1024).unwrap();
        assert!(wd.is_empty())
    }

    #[test]
    fn test_weighted_dimensions_invalid() {
        let age_values: HashSet<FieldValue> = (1..=10).map(FieldValue::Int).collect();
        let age = MetadataField::new("age".to_owned(), age_values).unwrap();
        let group_values: HashSet<FieldValue> = vec!["a", "b", "c"]
            .into_iter()
            .map(|x| FieldValue::String(String::from(x)))
            .collect();
        let group = MetadataField::new("group".to_owned(), group_values).unwrap();
        let conditions = vec![SupportedCondition::And(hashset(vec!["age", "group"]))];
        let schema = MetadataSchema::new(vec![age, group], conditions).unwrap();
        let mut fields = HashMap::with_capacity(2);
        fields.insert("age".to_owned(), FieldValue::Int(100));
        fields.insert("group".to_owned(), FieldValue::String("c".to_owned()));
        match schema.weighted_dimensions(&fields, 1024) {
            Err(Error::InvalidFieldValue(_)) => {}
            _ => panic!(),
        }
    }

    /// Test serialization to and deserialization from cbor (as we've
    /// implemented custom serializer and deserializer for `FieldValue`)
    #[test]
    fn test_cbor_serde() {
        let age_values: HashSet<FieldValue> = (1..=10).map(FieldValue::Int).collect();
        let age = MetadataField::new("age".to_owned(), age_values).unwrap();

        let group_values: HashSet<FieldValue> = vec!["a", "b", "c"]
            .into_iter()
            .map(|x| FieldValue::String(String::from(x)))
            .collect();
        let group = MetadataField::new("group".to_owned(), group_values).unwrap();

        let level_values: HashSet<FieldValue> = vec!["first", "second", "third"]
            .into_iter()
            .map(|x| FieldValue::String(String::from(x)))
            .collect();
        let level = MetadataField::new("level".to_owned(), level_values).unwrap();

        let conditions = vec![
            SupportedCondition::And(hashset(vec!["age", "group"])),
            SupportedCondition::And(hashset(vec!["age", "level"])),
        ];

        let schema = MetadataSchema::new(vec![age, group, level], conditions).unwrap();

        let slice = to_vec(&schema).unwrap();
        let orig: MetadataSchema = from_slice(&slice).unwrap();

        assert_eq!(schema.fields.len(), orig.fields.len());
    }
}<|MERGE_RESOLUTION|>--- conflicted
+++ resolved
@@ -204,19 +204,9 @@
         // Note that it's possible that this combination has already
         // been considered before, but it will get deduped when
         // inserting into the HashSet of combinations.
-<<<<<<< HEAD
         let mut all_fields_combination = input_fields_set
             .iter()
             .map(|s| *s)
-=======
-        let mut all_fields_combination = self
-            .fields
-            .iter()
-            .map(|f| f.name.as_ref())
-            .collect::<HashSet<&str>>()
-            .intersection(&input_fields_set)
-            .copied()
->>>>>>> 72057fe6
             .collect::<Vec<&str>>();
         all_fields_combination.sort();
         combinations.insert(all_fields_combination);
@@ -253,21 +243,15 @@
         fields: &HashMap<FieldName, FieldValue>,
         weight: i32,
     ) -> Result<Vec<MetadataDimensions>, Error> {
-<<<<<<< HEAD
         let field_combinations = self.input_field_combinations(&fields);
         // We cache the results of calling fn `decimal_to_binary_vec`
         // as there's a chance it would get called multiple times for
         // the same input
         let mut cache: HashMap<(u16, usize), Vec<i32>> = HashMap::new();
-=======
-        let field_combinations = self.input_field_combinations(fields);
-        let mut cache: HashMap<&str, Vec<i32>> = HashMap::new();
->>>>>>> 72057fe6
         let mut result = Vec::with_capacity(field_combinations.len());
         for field_combination in field_combinations {
             let mut dims = vec![];
             for field in &self.fields {
-<<<<<<< HEAD
                 let mut field_dims = match field_combination.get(&field.name.as_ref()) {
                     Some(value) => {
                         let value_id = field.value_id(&value)?;
@@ -282,22 +266,6 @@
                                 cache.insert((value_id, size), dims.clone());
                                 dims
                             },
-=======
-                if let Some(v) = cache.get(&field.name.as_ref()) {
-                    let mut field_dims = v.clone();
-                    dims.append(&mut field_dims);
-                } else {
-                    let field_dims = match field_combination.get(&field.name.as_ref()) {
-                        Some(value) => {
-                            let value_id = field.value_id(value)?;
-                            decimal_to_binary_vec(value_id, field.num_dims as usize)
-                                .iter()
-                                .map(|x| (*x as i32) * weight)
-                                .collect::<Vec<i32>>()
-                        }
-                        None => {
-                            vec![0; field.num_dims as usize]
->>>>>>> 72057fe6
                         }
                     }
                     None => vec![0; field.num_dims as usize],
@@ -564,20 +532,8 @@
         let mut cs = schema.input_field_combinations(&fs);
         // To make the order of returned combinations deterministic,
         // sort them by sum of the field values.
-<<<<<<< HEAD
         ifc_sort_result(&mut cs);
         assert_eq!(6, cs.len());
-=======
-        cs.sort_by_key(|c| {
-            c.values()
-                .map(|v| match v {
-                    FieldValue::Int(i) => *i,
-                    FieldValue::String(_) => 0,
-                })
-                .sum::<i32>()
-        });
-        assert_eq!(3, cs.len());
->>>>>>> 72057fe6
 
         let mut ec1 = HashMap::new();
         ec1.insert("a", &FieldValue::Int(4));
@@ -708,7 +664,6 @@
         fields.insert("level".to_owned(), FieldValue::String("third".to_owned()));
         let wd = schema.weighted_dimensions(&fields, 1024).unwrap();
 
-<<<<<<< HEAD
         let exp = vec![
             // dimensions to support queries for individual field age
             vec![
@@ -751,30 +706,6 @@
         let wd_set = wd.into_iter().collect::<HashSet<Vec<i32>>>();
         let exp_set = exp.into_iter().collect::<HashSet<Vec<i32>>>();
         assert_eq!(exp_set, wd_set);
-=======
-        // dimensions to support AND(age, group)
-        let exp_dim1 = vec![
-            0, 1024, 0, 1024, // 5 (original value: 5)
-            0, 1024, // 1 (original value: a)
-            0, 0,
-        ];
-
-        // dimensions to support AND(age, level)
-        let exp_dim2 = vec![
-            0, 1024, 0, 1024, // 5 (original value: 5)
-            0, 0, 1024, 1024, // 3 (original value: third)
-        ];
-
-        // all fields dimensions to support individual field and OR queries
-        let exp_dim3 = vec![
-            0, 1024, 0, 1024, // 5 (original value: 5)
-            0, 1024, // 0 (original value: a)
-            1024, 1024, // 3 (original value: third)
-        ];
-        for dim in wd {
-            assert!(dim == exp_dim1 || dim == exp_dim2 || dim == exp_dim3);
-        }
->>>>>>> 72057fe6
 
         // Case 4: When no fields are specified in input vector
         let fields = HashMap::new();
