use std::sync::Arc;

<<<<<<< HEAD
use crate::{
    api_service::{init_dense_index_for_collection, init_inverted_index_for_collection},
    app_context::AppContext,
    indexes::inverted_index::InvertedIndex,
    models::{collection::Collection, types::DenseIndex},
};
=======
use crate::{api_service::init_vector_store, app_context::AppContext, models::types::VectorStore};
>>>>>>> b54b7ffb

use super::{
    dtos::{CreateCollectionDto, GetCollectionsDto, GetCollectionsResponseDto},
    error::CollectionsError,
};

pub(crate) async fn create_collection(
    ctx: Arc<AppContext>,
    CreateCollectionDto {
        name,
        description,
        config,
        dense_vector,
        metadata_schema,
        sparse_vector,
    }: CreateCollectionDto,
) -> Result<Collection, CollectionsError> {
    let env = &ctx.ain_env.persist;
    let collections_db = &ctx.ain_env.collections_map.lmdb_collections_db;

    let collection = Collection::new(
        name,
        description,
        dense_vector,
        sparse_vector,
        metadata_schema,
        config,
    )
    .map_err(|e| CollectionsError::WaCustomError(e))?;

    // adding the created collection into the in-memory map
    ctx.ain_env
        .collections_map
        .insert_collection(Arc::new(collection.clone()))
        .map_err(|e| CollectionsError::WaCustomError(e))?;

    // persisting collection after creation
    let _ = collection
        .persist(env, collections_db.clone())
        .map_err(|e| CollectionsError::WaCustomError(e));
    Ok(collection)
}

/// creates a dense_index for a collection
pub(crate) async fn create_dense_index(
    ctx: Arc<AppContext>,
    collection: &Collection,
    size: usize,
    lower_bound: Option<f32>,
    upper_bound: Option<f32>,
<<<<<<< HEAD
    max_cache_level: u8,
) -> Result<Arc<DenseIndex>, CollectionsError> {
    // Call init_vector_store using web::block
    let result = init_dense_index_for_collection(
        ctx,
        collection,
        size,
        lower_bound,
        upper_bound,
        max_cache_level,
=======
    num_layers: u8,
    auto_config: bool,
) -> Result<Arc<VectorStore>, CollectionsError> {
    // Call init_vector_store using web::block
    let result = init_vector_store(
        ctx,
        name,
        size,
        lower_bound,
        upper_bound,
        num_layers,
        auto_config,
>>>>>>> b54b7ffb
    )
    .await;
    result.map_err(|e| CollectionsError::FailedToCreateCollection(e.to_string()))
}

/// creates an inverted index for a collection
pub(crate) async fn create_inverted_index(
    ctx: Arc<AppContext>,
    collection: &Collection,
) -> Result<Arc<InvertedIndex>, CollectionsError> {
    let result = init_inverted_index_for_collection(ctx, collection).await;
    result.map_err(|e| CollectionsError::FailedToCreateCollection(e.to_string()))
}

/// gets a list of collections
/// TODO results should be filtered based on search params,
/// if no params provided, it returns all collections
pub(crate) async fn get_collections(
    ctx: Arc<AppContext>,
    _get_collections_dto: GetCollectionsDto,
<<<<<<< HEAD
) -> Result<Vec<GetCollectionsResponseDto>, CollectionsError> {
    let collections = ctx
        .ain_env
        .collections_map
        .iter_collections()
        .map(|c| GetCollectionsResponseDto {
            name: c.name.clone(),
            description: c.description.clone(),
=======
) -> Result<Vec<FindCollectionDto>, CollectionsError> {
    let vec_store = ctx
        .ain_env
        .vector_store_map
        .iter()
        .map(|v| FindCollectionDto {
            id: v.database_name.clone(),
            dimensions: v.dim,
            vector_db_name: v.database_name.clone(),
>>>>>>> b54b7ffb
        })
        .collect();
    Ok(collections)
}

/// gets a collection by its name
pub(crate) async fn get_collection_by_name(
    ctx: Arc<AppContext>,
    name: &str,
) -> Result<Arc<Collection>, CollectionsError> {
    let collection = match ctx.ain_env.collections_map.get_collection(name) {
        Some(collection) => collection.clone(),
        None => {
            // dense index not found, return an error response
            return Err(CollectionsError::NotFound);
        }
    };
    Ok(collection)
}

/// gets a dense index for a collection by name
pub(crate) async fn get_dense_index_by_name(
    ctx: Arc<AppContext>,
    name: &str,
) -> Result<Arc<DenseIndex>, CollectionsError> {
    // Try to get the dense_index from the environment
    let dense_index = match ctx.ain_env.collections_map.get(name) {
        Some(index) => index.clone(),
        None => {
            // dense index not found, return an error response
            return Err(CollectionsError::NotFound);
        }
    };
    Ok(dense_index)
}

pub(crate) async fn delete_collection_by_name(
    ctx: Arc<AppContext>,
    name: &str,
) -> Result<Arc<Collection>, CollectionsError> {
    let env = &ctx.ain_env.persist;
    let collections_db = &ctx.ain_env.collections_map.lmdb_collections_db;

    let collection = get_collection_by_name(ctx.clone(), name).await?;

    // deleting collection from disk
    collection
        .delete(env, collections_db.clone())
        .map_err(|e| CollectionsError::WaCustomError(e))?;

    // deleting collection from in-memory map
    let collection = ctx
        .ain_env
        .collections_map
        .remove_collection(name)
        .map_err(|e| CollectionsError::WaCustomError(e))?;

    Ok(collection)
}

/// deletes a dense index of a collection by name
pub(crate) async fn delete_dense_index_by_name(
    ctx: Arc<AppContext>,
    name: &str,
<<<<<<< HEAD
) -> Result<Arc<DenseIndex>, CollectionsError> {
    // Try to get the dense index from the environment
    let result = ctx
        .ain_env
        .collections_map
=======
) -> Result<Arc<VectorStore>, CollectionsError> {
    // Try to get the vector store from the environment
    let result = ctx
        .ain_env
        .vector_store_map
>>>>>>> b54b7ffb
        .remove(name)
        .map_err(CollectionsError::WaCustomError)?;
    match result {
        Some((_, index)) => Ok(index),
        None => {
            // dense index not found, return an error response
            return Err(CollectionsError::NotFound);
        }
    }
}<|MERGE_RESOLUTION|>--- conflicted
+++ resolved
@@ -1,15 +1,9 @@
 use std::sync::Arc;
 
-<<<<<<< HEAD
-use crate::{
-    api_service::{init_dense_index_for_collection, init_inverted_index_for_collection},
+use crate::{api_service::{init_dense_index_for_collection, init_inverted_index_for_collection},
     app_context::AppContext,
     indexes::inverted_index::InvertedIndex,
-    models::{collection::Collection, types::DenseIndex},
-};
-=======
-use crate::{api_service::init_vector_store, app_context::AppContext, models::types::VectorStore};
->>>>>>> b54b7ffb
+    models::{collection::Collection, types::DenseIndex},};
 
 use super::{
     dtos::{CreateCollectionDto, GetCollectionsDto, GetCollectionsResponseDto},
@@ -60,8 +54,8 @@
     size: usize,
     lower_bound: Option<f32>,
     upper_bound: Option<f32>,
-<<<<<<< HEAD
-    max_cache_level: u8,
+    num_layers: u8,
+    auto_config: bool,
 ) -> Result<Arc<DenseIndex>, CollectionsError> {
     // Call init_vector_store using web::block
     let result = init_dense_index_for_collection(
@@ -70,21 +64,8 @@
         size,
         lower_bound,
         upper_bound,
-        max_cache_level,
-=======
-    num_layers: u8,
-    auto_config: bool,
-) -> Result<Arc<VectorStore>, CollectionsError> {
-    // Call init_vector_store using web::block
-    let result = init_vector_store(
-        ctx,
-        name,
-        size,
-        lower_bound,
-        upper_bound,
         num_layers,
         auto_config,
->>>>>>> b54b7ffb
     )
     .await;
     result.map_err(|e| CollectionsError::FailedToCreateCollection(e.to_string()))
@@ -105,7 +86,6 @@
 pub(crate) async fn get_collections(
     ctx: Arc<AppContext>,
     _get_collections_dto: GetCollectionsDto,
-<<<<<<< HEAD
 ) -> Result<Vec<GetCollectionsResponseDto>, CollectionsError> {
     let collections = ctx
         .ain_env
@@ -114,17 +94,6 @@
         .map(|c| GetCollectionsResponseDto {
             name: c.name.clone(),
             description: c.description.clone(),
-=======
-) -> Result<Vec<FindCollectionDto>, CollectionsError> {
-    let vec_store = ctx
-        .ain_env
-        .vector_store_map
-        .iter()
-        .map(|v| FindCollectionDto {
-            id: v.database_name.clone(),
-            dimensions: v.dim,
-            vector_db_name: v.database_name.clone(),
->>>>>>> b54b7ffb
         })
         .collect();
     Ok(collections)
@@ -189,19 +158,11 @@
 pub(crate) async fn delete_dense_index_by_name(
     ctx: Arc<AppContext>,
     name: &str,
-<<<<<<< HEAD
 ) -> Result<Arc<DenseIndex>, CollectionsError> {
     // Try to get the dense index from the environment
     let result = ctx
         .ain_env
         .collections_map
-=======
-) -> Result<Arc<VectorStore>, CollectionsError> {
-    // Try to get the vector store from the environment
-    let result = ctx
-        .ain_env
-        .vector_store_map
->>>>>>> b54b7ffb
         .remove(name)
         .map_err(CollectionsError::WaCustomError)?;
     match result {
