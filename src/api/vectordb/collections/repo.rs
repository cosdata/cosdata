--- conflicted
+++ resolved
@@ -1,14 +1,10 @@
 use std::sync::Arc;
 
 use crate::{
-<<<<<<< HEAD
     api_service::{init_inverted_index, init_vector_store},
     app_context::AppContext,
     indexes::inverted_index::InvertedIndex,
-    models::types::{get_app_env, Collection, VectorStore},
-=======
-    api_service::init_vector_store, app_context::AppContext, models::types::VectorStore
->>>>>>> a3344ab5
+    models::types::{Collection, VectorStore},
 };
 
 use super::{
@@ -85,7 +81,8 @@
     ctx: Arc<AppContext>,
     _get_collections_dto: GetCollectionsDto,
 ) -> Result<Vec<FindCollectionDto>, CollectionsError> {
-    let vec_store = ctx.ain_env
+    let vec_store = ctx
+        .ain_env
         .vector_store_map
         .iter()
         .map(|v| FindCollectionDto {
@@ -117,7 +114,10 @@
     name: &str,
 ) -> Result<Arc<VectorStore>, CollectionsError> {
     // Try to get the vector store from the environment
-    let result = ctx.ain_env.vector_store_map.remove(name)
+    let result = ctx
+        .ain_env
+        .vector_store_map
+        .remove(name)
         .map_err(CollectionsError::WaCustomError)?;
     match result {
         Some((_, store)) => Ok(store),
