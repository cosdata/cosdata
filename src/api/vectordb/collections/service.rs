use std::sync::Arc;

use crate::{
    app_context::AppContext,
    models::collection::{Collection, CollectionIndexingStatus},
};

use super::{
    dtos::{
<<<<<<< HEAD
        CollectionWithVectorCountsDto, CreateCollectionDto, CreateCollectionDtoResponse, 
        GetCollectionsDto, GetCollectionsResponseDto, ListCollectionsResponseDto,
=======
        CreateCollectionDto, CreateCollectionDtoResponse, GetCollectionsDto,
        GetCollectionsResponseDto,
>>>>>>> e8307ae0
    },
    error::CollectionsError,
    repo,
};

pub(crate) async fn create_collection(
    ctx: Arc<AppContext>,
    create_collection_dto: CreateCollectionDto,
) -> Result<CreateCollectionDtoResponse, CollectionsError> {
    let collection = repo::create_collection(ctx.clone(), create_collection_dto).await?;

    Ok(CreateCollectionDtoResponse {
        id: collection.meta.name.clone(),
        name: collection.meta.name.clone(),
        description: collection.meta.description.clone(),
    })
}

pub(crate) async fn get_collections(
    ctx: Arc<AppContext>,
    get_collections_dto: GetCollectionsDto,
) -> Result<Vec<GetCollectionsResponseDto>, CollectionsError> {
    let collections = repo::get_collections(ctx, get_collections_dto).await?;
    Ok(collections)
}

/// gets a collection with vector counts by its id
///
/// currently collection_id = collection.name
pub(crate) async fn get_collection_by_id(
    ctx: Arc<AppContext>,
    collection_id: &str,
) -> Result<CollectionWithVectorCountsDto, CollectionsError> {
    let collection = repo::get_collection_by_name(ctx, collection_id).await?;

    // Get indexed vectors count from indexing status 
    let indexing_status = collection
        .indexing_status()
        .map_err(CollectionsError::WaCustomError)?;
    let vectors_count = indexing_status.status_summary.total_records_indexed_completed;

    Ok(CollectionWithVectorCountsDto {
        name: collection.meta.name.clone(),
        description: collection.meta.description.clone(),
        dense_vector: collection.meta.dense_vector.clone(),
        sparse_vector: collection.meta.sparse_vector.clone(),
        tf_idf_options: collection.meta.tf_idf_options.clone(),
        config: collection.meta.config.clone(),
        store_raw_text: collection.meta.store_raw_text,
        vectors_count,
    })
}

pub(crate) async fn get_collection_indexing_status(
    ctx: Arc<AppContext>,
    collection_id: &str,
) -> Result<CollectionIndexingStatus, CollectionsError> {
    let status = repo::get_collection_indexing_status(ctx, collection_id).await?;
    Ok(status)
}

/// deletes a collection by its id
///
/// currently collection_id = collection.name
pub(crate) async fn delete_collection_by_id(
    ctx: Arc<AppContext>,
    collection_id: &str,
) -> Result<Arc<Collection>, CollectionsError> {
    let collection = repo::delete_collection_by_name(ctx, collection_id).await?;
    Ok(collection)
}

pub(crate) async fn load_collection(
    ctx: Arc<AppContext>,
    collection_id: &str,
) -> Result<Arc<Collection>, CollectionsError> {
    // First check if collection exists by loading its metadata
    let collection = repo::get_collection_by_name(ctx.clone(), collection_id).await?;

    // Then load it into the cache
    ctx.collection_cache_manager
        .load_collection(collection_id)
        .map_err(|e| CollectionsError::ServerError(format!("Failed to load collection: {}", e)))?;

    Ok(collection)
}

pub(crate) async fn unload_collection(
    ctx: Arc<AppContext>,
    collection_id: &str,
) -> Result<(), CollectionsError> {
    // Check if collection exists
    let _ = repo::get_collection_by_name(ctx.clone(), collection_id).await?;

    // Then unload it from the cache
    ctx.collection_cache_manager
        .unload_collection(collection_id)
        .map_err(|e| {
            CollectionsError::ServerError(format!("Failed to unload collection: {}", e))
        })?;

    Ok(())
}

pub(crate) async fn get_loaded_collections(
    ctx: Arc<AppContext>,
) -> Result<Vec<String>, CollectionsError> {
    // Just return the list of loaded collections directly
    Ok(ctx.collection_cache_manager.get_loaded_collections())
}
<|MERGE_RESOLUTION|>--- conflicted
+++ resolved
@@ -7,13 +7,8 @@
 
 use super::{
     dtos::{
-<<<<<<< HEAD
-        CollectionWithVectorCountsDto, CreateCollectionDto, CreateCollectionDtoResponse, 
-        GetCollectionsDto, GetCollectionsResponseDto, ListCollectionsResponseDto,
-=======
         CreateCollectionDto, CreateCollectionDtoResponse, GetCollectionsDto,
-        GetCollectionsResponseDto,
->>>>>>> e8307ae0
+        GetCollectionsResponseDto, CollectionWithVectorCountsDto,
     },
     error::CollectionsError,
     repo,
