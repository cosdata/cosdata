use std::sync::Arc;

use crate::{app_context::AppContext, models::types::VectorStore};

use super::{
    dtos::{CreateCollectionDto, FindCollectionDto, GetCollectionsDto},
    error::CollectionsError,
    repo,
};

pub(crate) async fn create_collection(
    ctx: Arc<AppContext>,
    create_collection_dto: CreateCollectionDto,
) -> Result<Arc<VectorStore>, CollectionsError> {
    // Define the parameters for init_vector_store
    let name = create_collection_dto.vector_db_name;
    let size = create_collection_dto.dimensions as usize;
    let lower_bound = create_collection_dto.min_val;
    let upper_bound = create_collection_dto.max_val;
    let num_layers = 5;

<<<<<<< HEAD
    repo::create_vector_store(name, size, lower_bound, upper_bound, num_layers).await
=======
    repo::create_vector_store(ctx, name, size, lower_bound, upper_bound, max_cache_level).await
>>>>>>> c8072866
}

pub(crate) async fn get_collections(
    get_collections_dto: GetCollectionsDto,
) -> Result<Vec<FindCollectionDto>, CollectionsError> {
    let collections = repo::get_vector_stores(get_collections_dto).await?;
    Ok(collections)
}

pub(crate) async fn get_collection_by_id(
    collection_id: &str,
) -> Result<Arc<VectorStore>, CollectionsError> {
    let store = repo::get_vector_store_by_name(collection_id).await?;
    Ok(store)
}

pub(crate) async fn delete_collection_by_id(
    collection_id: &str,
) -> Result<Arc<VectorStore>, CollectionsError> {
    let store = repo::delete_vector_store_by_name(collection_id).await?;
    Ok(store)
}<|MERGE_RESOLUTION|>--- conflicted
+++ resolved
@@ -19,11 +19,7 @@
     let upper_bound = create_collection_dto.max_val;
     let num_layers = 5;
 
-<<<<<<< HEAD
-    repo::create_vector_store(name, size, lower_bound, upper_bound, num_layers).await
-=======
-    repo::create_vector_store(ctx, name, size, lower_bound, upper_bound, max_cache_level).await
->>>>>>> c8072866
+    repo::create_vector_store(ctx, name, size, lower_bound, upper_bound, num_layers).await
 }
 
 pub(crate) async fn get_collections(
