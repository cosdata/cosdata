--- conflicted
+++ resolved
@@ -1,14 +1,8 @@
-use std::{path::Path, sync::Arc};
+use std::sync::Arc;
 
 use crate::{
-<<<<<<< HEAD
-    api::vectordb::collections,
-    api_service::run_upload,
-    config_loader::Config,
-    models::{buffered_io::BufferManagerFactory, cache_loader::NodeRegistry, rpc::VectorIdValue},
-=======
-    api::vectordb::collections, api_service::run_upload, app_context::AppContext, config_loader::Config, models::rpc::VectorIdValue
->>>>>>> 1deba4f7
+    api::vectordb::collections, api_service::run_upload, app_context::AppContext,
+    models::rpc::VectorIdValue,
 };
 
 use super::{
@@ -28,26 +22,15 @@
         .await
         .map_err(|e| VectorsError::FailedToCreateVector(e.to_string()))?;
 
-<<<<<<< HEAD
-    // TODO: handle the error
-=======
->>>>>>> 1deba4f7
     run_upload(
         ctx,
         collection,
-        // TODO: use global cache
-        Arc::new(NodeRegistry::new(
-            1000,
-            Arc::new(BufferManagerFactory::new(
-                Path::new(".").into(),
-                |root, ver| root.join(format!("{}.index", **ver)),
-            )),
-        )),
         vec![(
             create_vector_dto.id.clone(),
             create_vector_dto.values.clone(),
         )],
-    ).map_err(VectorsError::WaCustom)?;
+    )
+    .map_err(VectorsError::WaCustom)?;
     Ok(CreateVectorResponseDto {
         id: create_vector_dto.id,
         values: create_vector_dto.values,
@@ -71,23 +54,12 @@
         .await
         .map_err(|e| VectorsError::FailedToUpdateVector(e.to_string()))?;
 
-<<<<<<< HEAD
-    // TODO: handle the error
-=======
->>>>>>> 1deba4f7
     run_upload(
         ctx,
         collection,
-        // TODO: use global cache
-        Arc::new(NodeRegistry::new(
-            1000,
-            Arc::new(BufferManagerFactory::new(
-                Path::new(".").into(),
-                |root, ver| root.join(format!("{}.index", **ver)),
-            )),
-        )),
         vec![(vector_id.clone(), update_vector_dto.values.clone())],
-    ).map_err(VectorsError::WaCustom)?;
+    )
+    .map_err(VectorsError::WaCustom)?;
     Ok(UpdateVectorResponseDto {
         id: vector_id,
         values: update_vector_dto.values,
