use std::sync::Arc;

use crate::{
    api::vectordb::collections, api_service::run_upload, config_loader::Config,
    models::rpc::VectorIdValue,
};

use super::{
    dtos::{
        CreateVectorDto, CreateVectorResponseDto, FindSimilarVectorsDto, SimilarVector,
        UpdateVectorDto, UpdateVectorResponseDto,
    },
    error::VectorsError,
};

pub(crate) async fn create_vector(
    collection_id: &str,
    create_vector_dto: CreateVectorDto,
    config: Arc<Config>,
) -> Result<CreateVectorResponseDto, VectorsError> {
    let collection = collections::service::get_collection_by_id(collection_id)
        .await
        .map_err(|e| VectorsError::FailedToCreateVector(e.to_string()))?;

    // error cases that happens within run_upload is not handled
    // this method always return a successful response with the data sent by the user
    run_upload(
        collection,
        vec![(
            create_vector_dto.id.clone(),
            create_vector_dto.values.clone(),
        )],
        config,
    );
    Ok(CreateVectorResponseDto {
        id: create_vector_dto.id,
        values: create_vector_dto.values,
    })
}

pub(crate) async fn get_vector_by_id(
    _collection_id: &str,
    _vector_id: &str,
) -> Result<CreateVectorResponseDto, VectorsError> {
    Err(VectorsError::NotFound)?
}

pub(crate) async fn update_vector(
    collection_id: &str,
    vector_id: VectorIdValue,
    update_vector_dto: UpdateVectorDto,
    config: Arc<Config>,
) -> Result<UpdateVectorResponseDto, VectorsError> {
    let collection = collections::service::get_collection_by_id(collection_id)
        .await
        .map_err(|e| VectorsError::FailedToUpdateVector(e.to_string()))?;

    // error cases that happens within run_upload is not handled
    // this method always return a successful response with the data sent by the user
    run_upload(
        collection,
        vec![(vector_id.clone(), update_vector_dto.values.clone())],
        config,
    );
    Ok(UpdateVectorResponseDto {
        id: vector_id,
        values: update_vector_dto.values,
    })
}

<<<<<<< HEAD
pub(crate) async fn delete_vector_by_id(
    _collection_id: &str,
    _vector_id: VectorIdValue,
) -> Result<CreateVectorResponseDto, VectorsError> {
    Err(VectorsError::NotImplemented)?
=======
pub(crate) async fn find_similar_vectors(
    find_similar_vectors: FindSimilarVectorsDto,
) -> Result<Vec<SimilarVector>, VectorsError> {
    if find_similar_vectors.vector.len() == 0 {
        return Err(VectorsError::FailedToFindSimilarVectors(
            "Vector shouldn't be empty".to_string(),
        ));
    }
    Ok(vec![SimilarVector {
        id: VectorIdValue::IntValue(find_similar_vectors.k),
        score: find_similar_vectors.vector[0],
    }])
>>>>>>> 85229800
}<|MERGE_RESOLUTION|>--- conflicted
+++ resolved
@@ -68,13 +68,6 @@
     })
 }
 
-<<<<<<< HEAD
-pub(crate) async fn delete_vector_by_id(
-    _collection_id: &str,
-    _vector_id: VectorIdValue,
-) -> Result<CreateVectorResponseDto, VectorsError> {
-    Err(VectorsError::NotImplemented)?
-=======
 pub(crate) async fn find_similar_vectors(
     find_similar_vectors: FindSimilarVectorsDto,
 ) -> Result<Vec<SimilarVector>, VectorsError> {
@@ -87,5 +80,11 @@
         id: VectorIdValue::IntValue(find_similar_vectors.k),
         score: find_similar_vectors.vector[0],
     }])
->>>>>>> 85229800
+}
+
+pub(crate) async fn delete_vector_by_id(
+    _collection_id: &str,
+    _vector_id: VectorIdValue,
+) -> Result<CreateVectorResponseDto, VectorsError> {
+    Err(VectorsError::NotImplemented)?
 }