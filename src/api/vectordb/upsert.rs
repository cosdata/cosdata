use actix_web::{web, HttpResponse};

use crate::{
    api_service::run_upload,
    app_context::AppContext,
    convert_vectors,
    models::{
        rpc::{RPCResponseBody, UpsertVectors},
        types::get_app_env,
    },
};

// Route: `/vectordb/upsert`
pub(crate) async fn upsert(
    web::Json(body): web::Json<UpsertVectors>,
    ctx: web::Data<AppContext>,
) -> HttpResponse {
    let env = match get_app_env() {
        Ok(env) => env,
        Err(_) => return HttpResponse::InternalServerError().body("Env initialization error"),
    };
    // Try to get the vector store from the environment
    let vec_store = match env.vector_store_map.get(&body.vector_db_name) {
        Some(store) => store,
        None => {
            // Vector store not found, return an error response
            return HttpResponse::InternalServerError().body("Vector store not found");
        }
    }
    .clone();

    if vec_store.current_open_transaction.clone().get().is_some() {
        return HttpResponse::Conflict()
            .body("Cannot upsert while there's an on-going transaction");
    }

    // Call run_upload with the extracted parameters
    web::block(move || {
<<<<<<< HEAD
        // TODO: handle the error
        run_upload(ctx.into_inner(), vec_store, convert_vectors(body.vectors));
=======
        let __result = run_upload(ctx.into_inner(), vec_store, convert_vectors(body.vectors));
>>>>>>> 7abef356
    })
    .await
    .unwrap();
    let response_data = RPCResponseBody::RespUpsertVectors { insert_stats: None };
    HttpResponse::Ok().json(response_data)
}<|MERGE_RESOLUTION|>--- conflicted
+++ resolved
@@ -36,12 +36,8 @@
 
     // Call run_upload with the extracted parameters
     web::block(move || {
-<<<<<<< HEAD
         // TODO: handle the error
-        run_upload(ctx.into_inner(), vec_store, convert_vectors(body.vectors));
-=======
-        let __result = run_upload(ctx.into_inner(), vec_store, convert_vectors(body.vectors));
->>>>>>> 7abef356
+        let _ = run_upload(ctx.into_inner(), vec_store, convert_vectors(body.vectors));
     })
     .await
     .unwrap();
