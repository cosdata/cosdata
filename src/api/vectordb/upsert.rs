--- conflicted
+++ resolved
@@ -1,21 +1,13 @@
-use std::{path::Path, sync::Arc};
-
 use actix_web::{web, HttpResponse};
 
 use crate::{
-<<<<<<< HEAD
     api_service::run_upload,
-    config_loader::Config,
+    app_context::AppContext,
     convert_vectors,
     models::{
-        buffered_io::BufferManagerFactory,
-        cache_loader::NodeRegistry,
-=======
-    api_service::run_upload, app_context::AppContext, convert_vectors, models::{
->>>>>>> 1deba4f7
         rpc::{RPCResponseBody, UpsertVectors},
         types::get_app_env,
-    }
+    },
 };
 
 // Route: `/vectordb/upsert`
@@ -44,24 +36,8 @@
 
     // Call run_upload with the extracted parameters
     web::block(move || {
-<<<<<<< HEAD
         // TODO: handle the error
-        run_upload(
-=======
-        let __result = run_upload(
-            ctx.into_inner(),
->>>>>>> 1deba4f7
-            vec_store,
-            // TODO: use global cache
-            Arc::new(NodeRegistry::new(
-                1000,
-                Arc::new(BufferManagerFactory::new(
-                    Path::new(".").into(),
-                    |root, ver| root.join(format!("{}.index", **ver)),
-                )),
-            )),
-            convert_vectors(body.vectors),
-        );
+        run_upload(ctx.into_inner(), vec_store, convert_vectors(body.vectors));
     })
     .await
     .unwrap();
