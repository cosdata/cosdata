mod controller;
mod delete;
mod dtos;
mod error;
mod repo;
mod service;
mod update;
mod upsert;

use actix_web::{web, Scope};
pub(crate) use delete::delete;
pub(crate) use update::update;
pub(crate) use upsert::upsert;

pub(crate) fn transactions_module() -> Scope {
    let transactions_module = web::scope("/collections/{collection_id}/transactions")
        .route("", web::post().to(controller::create_transaction))
        .route(
            "/{transaction_id}/commit",
            web::post().to(controller::commit_transaction),
        )
        .route(
<<<<<<< HEAD
            "/{transaction_id}/abort",
            web::post().to(controller::abort_transaction),
=======
            "/{transaction_id}/vectors",
            web::post().to(controller::create_vector_in_transaction),
>>>>>>> d6e384db
        );

    transactions_module
}<|MERGE_RESOLUTION|>--- conflicted
+++ resolved
@@ -20,13 +20,12 @@
             web::post().to(controller::commit_transaction),
         )
         .route(
-<<<<<<< HEAD
+            "/{transaction_id}/vectors",
+            web::post().to(controller::create_vector_in_transaction),
+        )
+        .route(
             "/{transaction_id}/abort",
             web::post().to(controller::abort_transaction),
-=======
-            "/{transaction_id}/vectors",
-            web::post().to(controller::create_vector_in_transaction),
->>>>>>> d6e384db
         );
 
     transactions_module
