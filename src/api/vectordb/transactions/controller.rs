use actix_web::{web, HttpResponse};

use super::{error::TransactionError, service};

pub(crate) async fn create_transaction(
    collection_id: web::Path<String>,
) -> Result<HttpResponse, TransactionError> {
    let collection_id = collection_id.into_inner();
    let transaction = service::create_transaction(&collection_id).await?;
    Ok(HttpResponse::Ok().json(transaction))
}

<<<<<<< HEAD
pub(crate) async fn abort_transaction(
    params: web::Path<(String, String)>,
) -> Result<HttpResponse, TransactionError> {
    let (collection_id, transaction_id) = params.into_inner();
    let _ = service::abort_transaction(&collection_id, &transaction_id).await?;
=======
pub(crate) async fn commit_transaction(
    params: web::Path<(String, String)>,
) -> Result<HttpResponse, TransactionError> {
    let (collection_id, transaction_id) = params.into_inner();
    let _ = service::commit_transaction(&collection_id, &transaction_id).await?;
>>>>>>> 3c96bf79
    Ok(HttpResponse::NoContent().finish())
}<|MERGE_RESOLUTION|>--- conflicted
+++ resolved
@@ -10,18 +10,18 @@
     Ok(HttpResponse::Ok().json(transaction))
 }
 
-<<<<<<< HEAD
+pub(crate) async fn commit_transaction(
+    params: web::Path<(String, String)>,
+) -> Result<HttpResponse, TransactionError> {
+    let (collection_id, transaction_id) = params.into_inner();
+    let _ = service::commit_transaction(&collection_id, &transaction_id).await?;
+    Ok(HttpResponse::NoContent().finish())
+}
+
 pub(crate) async fn abort_transaction(
     params: web::Path<(String, String)>,
 ) -> Result<HttpResponse, TransactionError> {
     let (collection_id, transaction_id) = params.into_inner();
     let _ = service::abort_transaction(&collection_id, &transaction_id).await?;
-=======
-pub(crate) async fn commit_transaction(
-    params: web::Path<(String, String)>,
-) -> Result<HttpResponse, TransactionError> {
-    let (collection_id, transaction_id) = params.into_inner();
-    let _ = service::commit_transaction(&collection_id, &transaction_id).await?;
->>>>>>> 3c96bf79
     Ok(HttpResponse::NoContent().finish())
 }