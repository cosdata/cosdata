--- conflicted
+++ resolved
@@ -21,13 +21,6 @@
     repo::commit_transaction(collection_id, transaction_id).await
 }
 
-<<<<<<< HEAD
-pub(crate) async fn abort_transaction(
-    collection_id: &str,
-    transaction_id: &str,
-) -> Result<(), TransactionError> {
-    repo::abort_transaction(collection_id, transaction_id).await
-=======
 pub(crate) async fn create_vector_in_transaction(
     ctx: Arc<AppContext>,
     collection_id: &str,
@@ -35,5 +28,11 @@
     create_vector_dto: CreateVectorDto,
 ) -> Result<CreateVectorResponseDto, TransactionError> {
     repo::create_vector_in_transaction(ctx, collection_id, transaction_id, create_vector_dto).await
->>>>>>> d6e384db
+}
+
+pub(crate) async fn abort_transaction(
+    collection_id: &str,
+    transaction_id: &str,
+) -> Result<(), TransactionError> {
+    repo::abort_transaction(collection_id, transaction_id).await
 }