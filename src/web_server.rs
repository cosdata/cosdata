use crate::api;
use crate::api::auth::{auth_module, authentication_middleware::AuthenticationMiddleware};
use crate::api::vectordb::collections::collections_module;
use crate::api::vectordb::transactions::transactions_module;
use crate::api::vectordb::vectors::vectors_module;
use crate::app_context::AppContext;
use crate::config_loader::{load_config, ServerMode, Ssl};
use actix_cors::Cors;
use actix_web::web::Data;
use actix_web::{middleware, web, App, Error, HttpRequest, HttpResponse, HttpServer};
use rustls::{pki_types::PrivateKeyDer, ServerConfig};
use rustls_pemfile::{certs, pkcs8_private_keys};
use serde::{Deserialize, Serialize};
use std::{fs::File, io::BufReader};

use crate::api::vectordb::indexes::indexes_module;
use std::env;

#[derive(Debug, Serialize, Deserialize)]
struct MyObj {
    name: String,
    number: i32,
}

async fn extract_item(item: web::Json<MyObj>, req: HttpRequest) -> HttpResponse {
    // println!("request: {req:?}");
    // println!("model: {item:?}");

    HttpResponse::Ok().json(item.0) // <- send json response
}

/// This handler manually load request payload and parse json object
async fn index_manual(body: web::Bytes) -> Result<HttpResponse, Error> {
    // body is loaded, now we can deserialize serde-json
    let obj = serde_json::from_slice::<MyObj>(&body)?;
    Ok(HttpResponse::Ok().json(obj)) // <- send response
}

#[actix_web::main]
pub async fn run_actix_server() -> std::io::Result<()> {
    env_logger::init_from_env(env_logger::Env::default().default_filter_or("info"));
    let config = load_config();

    let tls = match &config.server.mode {
        ServerMode::Https => Some(load_rustls_config(&config.server.ssl)),
        ServerMode::Http => {
            log::warn!("server.mode=http is not recommended in production");
            None
        }
    };

    log::info!(
        "starting HTTPS server at {}://{}:{}",
        &config.server.mode.protocol(),
        &config.server.host,
        &config.server.port,
    );

    let ctx = Data::new(AppContext::new(config.clone()));

    let server = HttpServer::new(move || {
        App::new()
            // enable logger
            .wrap(middleware::Logger::default())
            // ensure the CORS middleware is wrapped around the httpauth middleware
            // so it is able to add headers to error responses
            .wrap(Cors::permissive())
            // register simple handler, handle all methods
            .app_data(web::JsonConfig::default().limit(4 * 1048576))
            .service(auth_module())
            .service(
                web::scope("/vectordb")
                    .wrap(AuthenticationMiddleware)
                    // vectors module must be registered before collections module
                    // as its scope path is more specific than collections module
                    .service(vectors_module())
                    .service(transactions_module())
                    .service(collections_module())
                    .service(indexes_module())
                    .service(web::resource("/upsert").route(web::post().to(api::vectordb::upsert)))
                    .service(web::resource("/search").route(web::post().to(api::vectordb::search)))
                    .service(web::resource("/fetch").route(web::post().to(api::vectordb::fetch)))
                    .service(
                        web::scope("{database_name}/transactions")
                            .route(
                                "/{transaction_id}/upsert",
                                web::post().to(api::vectordb::transactions::upsert),
                            )
                            .route(
                                "/{transaction_id}/update",
                                web::post().to(api::vectordb::transactions::update),
                            )
                            .route(
                                "/{transaction_id}/delete",
                                web::post().to(api::vectordb::transactions::delete),
                            )
                            .route(
<<<<<<< HEAD
                                "/{transaction_id}/commit",
                                web::post().to(api::vectordb::transactions::commit),
=======
                                "/{transaction_id}/abort",
                                web::post().to(api::vectordb::transactions::abort),
>>>>>>> 3c96bf79
                            ),
                    ),
            )
            .app_data(ctx.clone())

        // .service(web::resource("/index").route(web::post().to(index)))
        // .service(
        //     web::resource("/extractor")
        //         .app_data(web::JsonConfig::default().limit(1024))
        // <- limit size of the payload (resource level)
        //         .route(web::post().to(extract_item)),
        // )
        // .service(web::resource("/manual").route(web::post().to(index_manual)))
        // .service(web::resource("/").route(web::post().to(index)))
    });

    let addr = config.server.listen_address();
    let server = match tls {
        Some(tls_config) => server.bind_rustls_0_23(addr, tls_config),
        None => server.bind(addr),
    };
    server?.run().await
}

fn load_rustls_config(ssl_config: &Ssl) -> rustls::ServerConfig {
    rustls::crypto::aws_lc_rs::default_provider()
        .install_default()
        .unwrap();

    // init server config builder with safe defaults
    let mut config = ServerConfig::builder().with_no_client_auth();

    // load TLS key/cert files
    let cert_file = &mut BufReader::new(File::open(&ssl_config.cert_file).unwrap_or_else(|_| {
        eprintln!(
            "Failed to open certificate file: {}",
            ssl_config.key_file.display()
        );
        std::process::exit(1);
    }));
    let key_file = &mut BufReader::new(File::open(&ssl_config.key_file).unwrap_or_else(|_| {
        eprintln!("Failed to open key file: {}", ssl_config.key_file.display());
        std::process::exit(1);
    }));

    // convert files to key/cert objects
    let cert_chain = certs(cert_file)
        .collect::<Result<Vec<_>, _>>()
        .unwrap_or_else(|_| {
            eprintln!("Failed to parse certificate chain.");
            std::process::exit(1);
        });
    let mut keys = pkcs8_private_keys(key_file)
        .map(|key| key.map(PrivateKeyDer::Pkcs8))
        .collect::<Result<Vec<_>, _>>()
        .unwrap_or_else(|_| {
            eprintln!("Failed to parse private keys.");
            std::process::exit(1);
        });

    // exit if no keys could be parsed
    if keys.is_empty() {
        eprintln!("Could not locate PKCS 8 private keys.");
        std::process::exit(1);
    }

    config.with_single_cert(cert_chain, keys.remove(0)).unwrap()
}

fn old_load_rustls_config() -> rustls::ServerConfig {
    rustls::crypto::aws_lc_rs::default_provider()
        .install_default()
        .unwrap();

    // init server config builder with safe defaults
    let config = ServerConfig::builder().with_no_client_auth();

    let key = "SSL_CERT_DIR";
    match env::var_os(key) {
        Some(val) => println!("{key}: {val:?}"),
        None => println!("{key} is not defined in the environment."),
    }
    // load TLS key/cert files
    let cert_file = &mut BufReader::new(File::open("~/example.crt").unwrap());
    let key_file = &mut BufReader::new(File::open("~/example.key").unwrap());

    // convert files to key/cert objects
    let cert_chain = certs(cert_file).collect::<Result<Vec<_>, _>>().unwrap();
    let mut keys = pkcs8_private_keys(key_file)
        .map(|key| key.map(PrivateKeyDer::Pkcs8))
        .collect::<Result<Vec<_>, _>>()
        .unwrap();

    // exit if no keys could be parsed
    if keys.is_empty() {
        eprintln!("Could not locate PKCS 8 private keys.");
        std::process::exit(1);
    }

    config.with_single_cert(cert_chain, keys.remove(0)).unwrap()
}<|MERGE_RESOLUTION|>--- conflicted
+++ resolved
@@ -93,15 +93,6 @@
                             .route(
                                 "/{transaction_id}/delete",
                                 web::post().to(api::vectordb::transactions::delete),
-                            )
-                            .route(
-<<<<<<< HEAD
-                                "/{transaction_id}/commit",
-                                web::post().to(api::vectordb::transactions::commit),
-=======
-                                "/{transaction_id}/abort",
-                                web::post().to(api::vectordb::transactions::abort),
->>>>>>> 3c96bf79
                             ),
                     ),
             )
