--- conflicted
+++ resolved
@@ -1,8 +1,5 @@
-<<<<<<< HEAD
 use crate::distance::cosine::CosineSimilarity;
-=======
 use crate::models::identity_collections::IdentityMapKey;
->>>>>>> 86874305
 use crate::models::lazy_load::*;
 use crate::models::serializer::*;
 use crate::models::types::*;
@@ -21,24 +18,14 @@
 
 #[test]
 fn test_lazy_item_serialization() {
-<<<<<<< HEAD
     let node = MergedNode::new(HNSWLevel(2));
-    let lazy_item = LazyItemRef::new(VersionId(1), node);
-=======
-    let node = MergedNode::new(2);
     let lazy_item = LazyItemRef::new(1.into(), node);
->>>>>>> 86874305
 
     let mut writer = Cursor::new(Vec::new());
     let offset = lazy_item.serialize(&mut writer).unwrap();
     let file_index = FileIndex::Valid {
-<<<<<<< HEAD
-        offset: FileOffset(offset),
-        version: VersionId(1),
-=======
-        offset,
+        offset: FileOffset(offset),
         version: 1.into(),
->>>>>>> 86874305
     };
 
     let reader = Cursor::new(writer.into_inner());
@@ -70,25 +57,13 @@
 
 #[test]
 fn test_eager_lazy_item_serialization() {
-<<<<<<< HEAD
-    let item = EagerLazyItem(
-        10.5,
-        LazyItem::new(VersionId(1), MergedNode::new(HNSWLevel(2))),
-    );
-=======
-    let item = EagerLazyItem(10.5, LazyItem::new(1.into(), MergedNode::new(2)));
->>>>>>> 86874305
+    let item = EagerLazyItem(10.5, LazyItem::new(1.into(), MergedNode::new(HNSWLevel(2))));
 
     let mut writer = Cursor::new(Vec::new());
     let offset = item.serialize(&mut writer).unwrap();
     let file_index = FileIndex::Valid {
-<<<<<<< HEAD
-        offset: FileOffset(offset),
-        version: VersionId(1),
-=======
-        offset,
+        offset: FileOffset(offset),
         version: 1.into(),
->>>>>>> 86874305
     };
 
     let reader = Cursor::new(writer.into_inner());
@@ -112,30 +87,15 @@
 #[test]
 fn test_lazy_item_set_serialization() {
     let lazy_items = LazyItemSet::new();
-<<<<<<< HEAD
-    lazy_items.insert(LazyItem::from_data(
-        VersionId(1),
-        MergedNode::new(HNSWLevel(2)),
-    ));
-    lazy_items.insert(LazyItem::from_data(
-        VersionId(2),
-        MergedNode::new(HNSWLevel(2)),
-    ));
-=======
-    lazy_items.insert(LazyItem::from_data(1.into(), MergedNode::new(2)));
-    lazy_items.insert(LazyItem::from_data(2.into(), MergedNode::new(2)));
->>>>>>> 86874305
+
+    lazy_items.insert(LazyItem::from_data(1.into(), MergedNode::new(HNSWLevel(2))));
+    lazy_items.insert(LazyItem::from_data(2.into(), MergedNode::new(HNSWLevel(2))));
 
     let mut writer = Cursor::new(Vec::new());
     let offset = lazy_items.serialize(&mut writer).unwrap();
     let file_index = FileIndex::Valid {
-<<<<<<< HEAD
-        offset: FileOffset(offset),
-        version: VersionId(0),
-=======
-        offset,
-        version: 0.into(),
->>>>>>> 86874305
+        offset: FileOffset(offset),
+        version: 0.into(),
     };
 
     let reader = Cursor::new(writer.into_inner());
@@ -169,31 +129,18 @@
     let lazy_items = EagerLazyItemSet::new();
     lazy_items.insert(EagerLazyItem(
         1.0,
-<<<<<<< HEAD
-        LazyItem::from_data(VersionId(1), MergedNode::new(HNSWLevel(2))),
+        LazyItem::from_data(1.into(), MergedNode::new(HNSWLevel(2))),
     ));
     lazy_items.insert(EagerLazyItem(
         2.5,
-        LazyItem::from_data(VersionId(2), MergedNode::new(HNSWLevel(2))),
-=======
-        LazyItem::from_data(1.into(), MergedNode::new(2)),
+        LazyItem::from_data(2.into(), MergedNode::new(HNSWLevel(2))),
     ));
-    lazy_items.insert(EagerLazyItem(
-        2.5,
-        LazyItem::from_data(2.into(), MergedNode::new(2)),
->>>>>>> 86874305
-    ));
 
     let mut writer = Cursor::new(Vec::new());
     let offset = lazy_items.serialize(&mut writer).unwrap();
     let file_index = FileIndex::Valid {
-<<<<<<< HEAD
-        offset: FileOffset(offset),
-        version: VersionId(0),
-=======
-        offset,
-        version: 0.into(),
->>>>>>> 86874305
+        offset: FileOffset(offset),
+        version: 0.into(),
     };
 
     let reader = Cursor::new(writer.into_inner());
@@ -236,13 +183,8 @@
     let mut writer = Cursor::new(Vec::new());
     let offset = node.serialize(&mut writer).unwrap();
     let file_index = FileIndex::Valid {
-<<<<<<< HEAD
-        offset: FileOffset(offset),
-        version: VersionId(0),
-=======
-        offset,
-        version: 0.into(),
->>>>>>> 86874305
+        offset: FileOffset(offset),
+        version: 0.into(),
     };
 
     let reader = Cursor::new(writer.into_inner());
@@ -257,38 +199,24 @@
 
 #[test]
 fn test_merged_node_with_neighbors_serialization() {
-<<<<<<< HEAD
     let node = MergedNode::new(HNSWLevel(2));
 
-    let neighbor1 = LazyItem::from_data(VersionId(2), MergedNode::new(HNSWLevel(1)));
-    let neighbor2 = LazyItem::from_data(VersionId(3), MergedNode::new(HNSWLevel(1)));
+    let neighbor1 = LazyItem::from_data(2.into(), MergedNode::new(HNSWLevel(1)));
+    let neighbor2 = LazyItem::from_data(3.into(), MergedNode::new(HNSWLevel(1)));
     node.add_ready_neighbor(
         neighbor1,
         MetricResult::CosineSimilarity(CosineSimilarity(0.9)),
     );
     node.add_ready_neighbor(
         neighbor2,
-        MetricResult::CosineSimilarity(CosineSimilarity(0.8)),
+        MetricResult::CosineSimilarity(CosineSimilarity(0.9)),
     );
-=======
-    let node = MergedNode::new(2);
-
-    let neighbor1 = LazyItem::from_data(2.into(), MergedNode::new(1));
-    let neighbor2 = LazyItem::from_data(3.into(), MergedNode::new(1));
-    node.add_ready_neighbor(neighbor1, 0.9);
-    node.add_ready_neighbor(neighbor2, 0.8);
->>>>>>> 86874305
 
     let mut writer = Cursor::new(Vec::new());
     let offset = node.serialize(&mut writer).unwrap();
     let file_index = FileIndex::Valid {
-<<<<<<< HEAD
-        offset: FileOffset(offset),
-        version: VersionId(0),
-=======
-        offset,
-        version: 0.into(),
->>>>>>> 86874305
+        offset: FileOffset(offset),
+        version: 0.into(),
     };
 
     let reader = Cursor::new(writer.into_inner());
@@ -332,15 +260,9 @@
 
 #[test]
 fn test_merged_node_with_parent_child_serialization() {
-<<<<<<< HEAD
     let node = MergedNode::new(HNSWLevel(2));
-    let parent = LazyItem::new(VersionId(2), MergedNode::new(HNSWLevel(3)));
-    let child = LazyItem::new(VersionId(3), MergedNode::new(HNSWLevel(1)));
-=======
-    let node = MergedNode::new(2);
-    let parent = LazyItem::new(2.into(), MergedNode::new(3));
-    let child = LazyItem::new(3.into(), MergedNode::new(1));
->>>>>>> 86874305
+    let parent = LazyItem::new(2.into(), MergedNode::new(HNSWLevel(3)));
+    let child = LazyItem::new(3.into(), MergedNode::new(HNSWLevel(1)));
 
     node.set_parent(parent);
     node.set_child(child);
@@ -348,13 +270,8 @@
     let mut writer = Cursor::new(Vec::new());
     let offset = node.serialize(&mut writer).unwrap();
     let file_index = FileIndex::Valid {
-<<<<<<< HEAD
-        offset: FileOffset(offset),
-        version: VersionId(0),
-=======
-        offset,
-        version: 0.into(),
->>>>>>> 86874305
+        offset: FileOffset(offset),
+        version: 0.into(),
     };
 
     let reader = Cursor::new(writer.into_inner());
@@ -372,21 +289,6 @@
 }
 
 #[test]
-<<<<<<< HEAD
-fn test_merged_node_with_versions_serialization() {
-    let node = Arc::new(MergedNode::new(HNSWLevel(2)));
-    let version1 = ArcShift::new(MergedNode::new(HNSWLevel(2)));
-    let version2 = ArcShift::new(MergedNode::new(HNSWLevel(2)));
-
-    node.add_version(VersionId(2), version1);
-    node.add_version(VersionId(3), version2);
-
-    let mut writer = Cursor::new(Vec::new());
-    let offset = node.serialize(&mut writer).unwrap();
-    let file_index = FileIndex::Valid {
-        offset: FileOffset(offset),
-        version: VersionId(0),
-=======
 fn test_lazy_item_with_versions_serialization() {
     let temp_dir = tempdir().unwrap();
     let env = Arc::new(
@@ -400,22 +302,21 @@
     let branch_id = BranchId::new("main");
 
     let v0_hash = vcs.generate_hash("main", 0.into()).unwrap();
-    let node_v0 = LazyItem::new(v0_hash, MergedNode::new(2));
+    let node_v0 = LazyItem::new(v0_hash, MergedNode::new(HNSWLevel(2)));
 
     let v1_hash = vcs.add_next_version("main").unwrap();
-    let node_v1 = LazyItem::new(v1_hash, MergedNode::new(2));
+    let node_v1 = LazyItem::new(v1_hash, MergedNode::new(HNSWLevel(2)));
     node_v0.add_version(branch_id, 1, node_v1).unwrap();
 
     let v2_hash = vcs.add_next_version("main").unwrap();
-    let node_v2 = LazyItem::new(v2_hash, MergedNode::new(2));
+    let node_v2 = LazyItem::new(v2_hash, MergedNode::new(HNSWLevel(2)));
     node_v0.add_version(branch_id, 2, node_v2).unwrap();
 
     let mut writer = Cursor::new(Vec::new());
     let offset = node_v0.serialize(&mut writer).unwrap();
     let file_index = FileIndex::Valid {
-        offset,
-        version: 0.into(),
->>>>>>> 86874305
+        offset: FileOffset(offset),
+        version: 0.into(),
     };
 
     let reader = Cursor::new(writer.into_inner());
@@ -429,15 +330,9 @@
 }
 
 #[test]
-<<<<<<< HEAD
-fn test_merged_node_cyclic_serialization() {
-    let node1 = LazyItem::new(VersionId(1), MergedNode::new(HNSWLevel(2)));
-    let node2 = LazyItem::new(VersionId(2), MergedNode::new(HNSWLevel(2)));
-=======
 fn test_lazy_item_cyclic_serialization() {
-    let node1 = LazyItem::new(1.into(), MergedNode::new(2));
-    let node2 = LazyItem::new(2.into(), MergedNode::new(2));
->>>>>>> 86874305
+    let node1 = LazyItem::new(1.into(), MergedNode::new(HNSWLevel(2)));
+    let node2 = LazyItem::new(2.into(), MergedNode::new(HNSWLevel(2)));
 
     node1.get_data().unwrap().get().set_parent(node2.clone());
     node2.get_data().unwrap().get().set_child(node1.clone());
@@ -447,13 +342,8 @@
     let mut writer = Cursor::new(Vec::new());
     let offset = lazy_ref.serialize(&mut writer).unwrap();
     let file_index = FileIndex::Valid {
-<<<<<<< HEAD
-        offset: FileOffset(offset),
-        version: VersionId(1),
-=======
-        offset,
+        offset: FileOffset(offset),
         version: 1.into(),
->>>>>>> 86874305
     };
 
     let reader = Cursor::new(writer.into_inner());
@@ -480,53 +370,32 @@
 }
 
 #[test]
-<<<<<<< HEAD
-fn test_merged_node_complex_cyclic_serialization() {
+fn test_lazy_item_complex_cyclic_serialization() {
     let mut node1 = ArcShift::new(MergedNode::new(HNSWLevel(2)));
     let mut node2 = ArcShift::new(MergedNode::new(HNSWLevel(2)));
     let mut node3 = ArcShift::new(MergedNode::new(HNSWLevel(2)));
 
-    let lazy1 = LazyItem::from_arcshift(VersionId(1), node1.clone());
-    let lazy2 = LazyItem::from_arcshift(VersionId(2), node2.clone());
-    let lazy3 = LazyItem::from_arcshift(VersionId(3), node3.clone());
-=======
-fn test_lazy_item_complex_cyclic_serialization() {
-    let mut node1 = ArcShift::new(MergedNode::new(2));
-    let mut node2 = ArcShift::new(MergedNode::new(2));
-    let mut node3 = ArcShift::new(MergedNode::new(2));
-
     let lazy1 = LazyItem::from_arcshift(1.into(), node1.clone());
     let lazy2 = LazyItem::from_arcshift(2.into(), node2.clone());
     let lazy3 = LazyItem::from_arcshift(3.into(), node3.clone());
->>>>>>> 86874305
 
     node1.get().set_parent(lazy2.clone());
     node2.get().set_child(lazy1.clone());
     node2.get().set_parent(lazy3.clone());
     node3.get().set_child(lazy2.clone());
-<<<<<<< HEAD
+
     node1.get().add_ready_neighbor(
-        LazyItem::from_arcshift(VersionId(3), node3),
+        LazyItem::from_arcshift(3.into(), node3),
         MetricResult::CosineSimilarity(CosineSimilarity(0.9)),
     );
-=======
-    node1
-        .get()
-        .add_ready_neighbor(LazyItem::from_arcshift(3.into(), node3), 0.9);
->>>>>>> 86874305
 
     let lazy_ref = LazyItemRef::from_lazy(lazy1);
 
     let mut writer = Cursor::new(Vec::new());
     let offset = lazy_ref.serialize(&mut writer).unwrap();
     let file_index = FileIndex::Valid {
-<<<<<<< HEAD
-        offset: FileOffset(offset),
-        version: VersionId(1),
-=======
-        offset,
+        offset: FileOffset(offset),
         version: 1.into(),
->>>>>>> 86874305
     };
 
     let reader = Cursor::new(writer.into_inner());
@@ -579,26 +448,17 @@
 fn test_lazy_item_set_linked_chunk_serialization() {
     let lazy_items = LazyItemSet::new();
     for i in 1..13 {
-<<<<<<< HEAD
         lazy_items.insert(LazyItem::from_data(
-            VersionId(i),
+            i.into(),
             MergedNode::new(HNSWLevel(2)),
         ));
-=======
-        lazy_items.insert(LazyItem::from_data(i.into(), MergedNode::new(2)));
->>>>>>> 86874305
     }
 
     let mut writer = Cursor::new(Vec::new());
     let offset = lazy_items.serialize(&mut writer).unwrap();
     let file_index = FileIndex::Valid {
-<<<<<<< HEAD
-        offset: FileOffset(offset),
-        version: VersionId(0),
-=======
-        offset,
-        version: 0.into(),
->>>>>>> 86874305
+        offset: FileOffset(offset),
+        version: 0.into(),
     };
 
     let reader = Cursor::new(writer.into_inner());
@@ -633,24 +493,15 @@
     for i in 1..13 {
         lazy_items.insert(EagerLazyItem(
             3.4,
-<<<<<<< HEAD
-            LazyItem::from_data(VersionId(i), MergedNode::new(HNSWLevel(2))),
-=======
-            LazyItem::from_data(i.into(), MergedNode::new(2)),
->>>>>>> 86874305
+            LazyItem::from_data(i.into(), MergedNode::new(HNSWLevel(2))),
         ));
     }
 
     let mut writer = Cursor::new(Vec::new());
     let offset = lazy_items.serialize(&mut writer).unwrap();
     let file_index = FileIndex::Valid {
-<<<<<<< HEAD
-        offset: FileOffset(offset),
-        version: VersionId(0),
-=======
-        offset,
-        version: 0.into(),
->>>>>>> 86874305
+        offset: FileOffset(offset),
+        version: 0.into(),
     };
 
     let reader = Cursor::new(writer.into_inner());
@@ -734,11 +585,11 @@
     let branch_id = BranchId::new("main");
 
     let v0_hash = vcs.generate_hash("main", Version::from(0)).unwrap();
-    let root = LazyItem::new(v0_hash, MergedNode::new(0));
+    let root = LazyItem::new(v0_hash, MergedNode::new(HNSWLevel(0)));
 
     for i in 0..100 {
         let hash = vcs.add_next_version("main").unwrap();
-        let next_version = LazyItem::new(hash, MergedNode::new(0));
+        let next_version = LazyItem::new(hash, MergedNode::new(HNSWLevel(0)));
         root.add_version(branch_id, i + 1, next_version).unwrap();
     }
 
