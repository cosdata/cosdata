--- conflicted
+++ resolved
@@ -1,10 +1,7 @@
 use super::CustomSerialize;
 use crate::models::versioning::Hash;
 use crate::storage::inverted_index_sparse_ann_basic::InvertedIndexSparseAnnNodeBasic;
-<<<<<<< HEAD
 use crate::storage::inverted_index_sparse_ann_new_ds::InvertedIndexNewDSNode;
-=======
->>>>>>> 5d50c60a
 use crate::{
     models::{
         buffered_io::{BufIoError, BufferManagerFactory},
@@ -64,7 +61,6 @@
 
         Ok(InvertedIndexSparseAnnNodeBasic::new(0, false))
     }
-<<<<<<< HEAD
 }
 
 impl CustomSerialize for InvertedIndexNewDSNode {
@@ -90,6 +86,4 @@
 
         Ok(InvertedIndexNewDSNode::new(0, false))
     }
-=======
->>>>>>> 5d50c60a
 }