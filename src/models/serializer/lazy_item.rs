use super::CustomSerialize;
use crate::models::lazy_load::FileIndex;
use crate::models::lazy_load::LazyItemMap;
use crate::models::lazy_load::SyncPersist;
use crate::models::types::FileOffset;
use crate::models::{
    cache_loader::NodeRegistry,
    lazy_load::{LazyItem, LazyItemRef},
    types::MergedNode,
};
use arcshift::ArcShift;
use byteorder::{LittleEndian, ReadBytesExt, WriteBytesExt};
use std::collections::HashSet;
use std::{
    io::{Read, Seek, SeekFrom, Write},
    sync::{atomic::AtomicBool, Arc},
};

fn lazy_item_serialize_impl<W: Write + Seek>(
    node: &MergedNode,
    versions: &LazyItemMap<MergedNode>,
    writer: &mut W,
) -> std::io::Result<u32> {
    let node_placeholder = writer.stream_position()?;
    writer.write_u32::<LittleEndian>(0)?;
    let versions_placeholder = writer.stream_position()?;
    writer.write_u32::<LittleEndian>(0)?;
    let node_offset = node.serialize(writer)?;
    let versions_offset = versions.serialize(writer)?;
    let end_offset = writer.stream_position()?;

    writer.seek(SeekFrom::Start(node_placeholder))?;
    writer.write_u32::<LittleEndian>(node_offset)?;
    writer.seek(SeekFrom::Start(versions_placeholder))?;
    writer.write_u32::<LittleEndian>(versions_offset)?;

    writer.seek(SeekFrom::Start(end_offset))?;

    Ok(node_placeholder as u32)
}

fn lazy_item_deserialize_impl<R: Read + Seek>(
    reader: &mut R,
    file_index: FileIndex,
    cache: Arc<NodeRegistry<R>>,
    max_loads: u16,
    skipm: &mut HashSet<u64>,
) -> std::io::Result<LazyItem<MergedNode>> {
    match file_index {
        FileIndex::Invalid => Err(std::io::Error::new(
            std::io::ErrorKind::InvalidInput,
            "Cannot deserialize MergedNode with an invalid FileIndex",
        )),
        FileIndex::Valid { offset, version } => {
            if offset == u32::MAX {
                return Ok(LazyItem::Invalid);
            }
            reader.seek(SeekFrom::Start(offset as u64))?;
            let node_offset = reader.read_u32::<LittleEndian>()?;
            let versions_offset = reader.read_u32::<LittleEndian>()?;
            let data = MergedNode::deserialize(
                reader,
                FileIndex::Valid {
                    offset: node_offset,
                    version,
                },
                cache.clone(),
                max_loads,
                skipm,
            )?;
            let versions = LazyItemMap::deserialize(
                reader,
                FileIndex::Valid {
                    offset: versions_offset,
                    version,
                },
                cache,
                max_loads,
                skipm,
            )?;
            Ok(LazyItem::Valid {
                data: Some(ArcShift::new(data)),
                file_index: ArcShift::new(Some(file_index)),
                decay_counter: 0,
                persist_flag: Arc::new(AtomicBool::new(true)),
                versions,
                version_id: version,
            })
        }
    }
}

impl CustomSerialize for LazyItem<MergedNode> {
    fn serialize<W: Write + Seek>(&self, writer: &mut W) -> std::io::Result<u32> {
        match self {
            Self::Valid {
                data,
                file_index,
                versions,
                ..
            } => {
                if let Some(existing_file_index) = file_index.clone().get().clone() {
                    if let FileIndex::Valid {
                        offset: FileOffset(offset),
                        ..
                    } = existing_file_index
                    {
                        if let Some(data) = &data {
                            let mut arc = data.clone();
                            let data = arc.get();
                            if self.needs_persistence() {
                                writer.seek(SeekFrom::Start(offset as u64))?;
                                self.set_persistence(false);
                                lazy_item_serialize_impl(data, versions, writer)?;
                            }
                            return Ok(offset);
                        }
                    }
                }

                if let Some(data) = &data {
                    let mut arc = data.clone();
                    let offset = writer.stream_position()? as u32;
                    let version = self.get_current_version();
<<<<<<< HEAD
                    self.set_file_index(Some(FileIndex::Valid {
                        offset: FileOffset(offset),
                        version,
                    }));
=======
                    self.set_file_index(Some(FileIndex::Valid { offset, version }));

>>>>>>> 86874305
                    let data = arc.get();
                    self.set_persistence(false);
                    let offset = lazy_item_serialize_impl(data, versions, writer)?;
                    Ok(offset)
                } else {
                    Err(std::io::Error::new(
                        std::io::ErrorKind::InvalidData,
                        "Attempting to serialize LazyItem with no data",
                    ))
                }
            }
            Self::Invalid => Ok(u32::MAX),
        }
    }

    fn deserialize<R: Read + Seek>(
        reader: &mut R,
        file_index: FileIndex,
        cache: Arc<NodeRegistry<R>>,
        max_loads: u16,
        skipm: &mut HashSet<u64>,
    ) -> std::io::Result<Self> {
<<<<<<< HEAD
        match file_index {
            FileIndex::Valid {
                offset: FileOffset(offset),
                ..
            } => {
                let _ = NodeRegistry::<R>::combine_index(&file_index);
                reader.seek(SeekFrom::Start(offset as u64))?;
                let item = cache.get_object(
                    file_index,
                    reader,
                    MergedNode::deserialize,
                    max_loads,
                    skipm,
                )?;
                Ok(item)
            }
            FileIndex::Invalid => Err(std::io::Error::new(
                std::io::ErrorKind::InvalidInput,
                "Cannot deserialize with an invalid FileIndex",
            )),
        }
=======
        cache.get_object(
            file_index,
            reader,
            lazy_item_deserialize_impl,
            max_loads,
            skipm,
        )
>>>>>>> 86874305
    }
}

impl CustomSerialize for LazyItemRef<MergedNode> {
    fn serialize<W: Write + Seek>(&self, writer: &mut W) -> std::io::Result<u32> {
        let mut arc = self.item.clone();
        let lazy_item = arc.get();
        let offset = lazy_item.serialize(writer)?;
        Ok(offset)
    }

    fn deserialize<R: Read + Seek>(
        reader: &mut R,
        file_index: FileIndex,
        cache: Arc<NodeRegistry<R>>,
        max_loads: u16,
        skipm: &mut HashSet<u64>,
    ) -> std::io::Result<Self> {
        let lazy = LazyItem::deserialize(reader, file_index, cache, max_loads, skipm)?;
        Ok(LazyItemRef {
            item: ArcShift::new(lazy),
        })
    }
}<|MERGE_RESOLUTION|>--- conflicted
+++ resolved
@@ -122,15 +122,12 @@
                     let mut arc = data.clone();
                     let offset = writer.stream_position()? as u32;
                     let version = self.get_current_version();
-<<<<<<< HEAD
+                  
                     self.set_file_index(Some(FileIndex::Valid {
                         offset: FileOffset(offset),
-                        version,
+                        version
                     }));
-=======
-                    self.set_file_index(Some(FileIndex::Valid { offset, version }));
 
->>>>>>> 86874305
                     let data = arc.get();
                     self.set_persistence(false);
                     let offset = lazy_item_serialize_impl(data, versions, writer)?;
@@ -153,29 +150,6 @@
         max_loads: u16,
         skipm: &mut HashSet<u64>,
     ) -> std::io::Result<Self> {
-<<<<<<< HEAD
-        match file_index {
-            FileIndex::Valid {
-                offset: FileOffset(offset),
-                ..
-            } => {
-                let _ = NodeRegistry::<R>::combine_index(&file_index);
-                reader.seek(SeekFrom::Start(offset as u64))?;
-                let item = cache.get_object(
-                    file_index,
-                    reader,
-                    MergedNode::deserialize,
-                    max_loads,
-                    skipm,
-                )?;
-                Ok(item)
-            }
-            FileIndex::Invalid => Err(std::io::Error::new(
-                std::io::ErrorKind::InvalidInput,
-                "Cannot deserialize with an invalid FileIndex",
-            )),
-        }
-=======
         cache.get_object(
             file_index,
             reader,
@@ -183,7 +157,6 @@
             max_loads,
             skipm,
         )
->>>>>>> 86874305
     }
 }
 
