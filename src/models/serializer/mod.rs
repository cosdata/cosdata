--- conflicted
+++ resolved
@@ -10,11 +10,7 @@
 mod metric_distance;
 mod neighbour;
 mod node;
-<<<<<<< HEAD
-=======
 mod storage;
-mod vector;
->>>>>>> 9c6eaa21
 
 #[cfg(test)]
 mod tests;
