--- conflicted
+++ resolved
@@ -756,23 +756,14 @@
         let index_path = collection_path.join("dense_hnsw");
 
         let index_manager = Arc::new(BufferManagerFactory::new(
-<<<<<<< HEAD
             index_path.clone().into(),
-            |root, ver| root.join(format!("{}.index", **ver)),
-        ));
-        let vec_raw_manager = Arc::new(BufferManagerFactory::new(
-            index_path.clone().into(),
-            |root, ver| root.join(format!("{}.vec_raw", **ver)),
-=======
-            collection_path.clone(),
             |root, ver: &Hash| root.join(format!("{}.index", **ver)),
             config.flush_eagerness_factor,
         ));
         let vec_raw_manager = Arc::new(BufferManagerFactory::new(
-            collection_path.clone(),
+            index_path.clone().into(),
             |root, ver: &Hash| root.join(format!("{}.vec_raw", **ver)),
             config.flush_eagerness_factor,
->>>>>>> a3ffe793
         ));
         let prop_file = Arc::new(RwLock::new(
             OpenOptions::new()
