--- conflicted
+++ resolved
@@ -13,45 +13,22 @@
     prob_node::ProbNode,
     versioning::VersionControl,
 };
-<<<<<<< HEAD
-use crate::indexes::inverted_index::InvertedIndex;
-use crate::indexes::inverted_index_data::InvertedIndexData;
-use crate::macros::key;
-use crate::metadata::schema::MetadataDimensions;
-use crate::metadata::MetadataFields;
-use crate::models::buffered_io::BufIoError;
-use crate::models::common::*;
-use crate::models::identity_collections::*;
-use crate::models::lazy_load::*;
-use crate::models::meta_persist::retrieve_values_range;
-use crate::models::versioning::*;
-use crate::quantization::{
-    product::ProductQuantization, scalar::ScalarQuantization, Quantization, QuantizationError,
-    StorageType,
-=======
 use crate::{
-    args::CosdataArgs,
-    config_loader::Config,
-    distance::{
+    args::CosdataArgs, config_loader::Config, distance::{
         cosine::{CosineDistance, CosineSimilarity},
         dotproduct::DotProductDistance,
         euclidean::EuclideanDistance,
         hamming::HammingDistance,
         DistanceError, DistanceFunction,
-    },
-    indexes::{
+    }, indexes::{
         hnsw::{data::HNSWIndexData, HNSWIndex},
         inverted::{data::InvertedIndexData, InvertedIndex},
-    },
-    models::{
+    }, metadata::schema::MetadataDimensions, models::{
         buffered_io::BufIoError, common::*, meta_persist::retrieve_values_range, versioning::*,
-    },
-    quantization::{
+    }, quantization::{
         product::ProductQuantization, scalar::ScalarQuantization, Quantization, QuantizationError,
         StorageType,
-    },
-    storage::Storage,
->>>>>>> feda6d02
+    }, storage::Storage
 };
 use dashmap::DashMap;
 use lmdb::{Cursor, Database, DatabaseFlags, Environment, Transaction, WriteFlags};
@@ -98,7 +75,6 @@
     }
 }
 
-<<<<<<< HEAD
 #[derive(Serialize, Deserialize)]
 pub struct Metadata {
     pub mag: f32,
@@ -130,8 +106,6 @@
     Pending(PropPersistRef),
 }
 
-=======
->>>>>>> feda6d02
 #[derive(
     Debug,
     Clone,
@@ -293,76 +267,6 @@
     }
 }
 
-<<<<<<< HEAD
-impl MergedNode {
-    pub fn new(hnsw_level: HNSWLevel) -> Self {
-        MergedNode {
-            hnsw_level,
-            prop: ArcShift::new(PropState::Pending((FileOffset(0), BytesToRead(0)))),
-            neighbors: EagerLazyItemSet::new(),
-            parent: LazyItemRef::new_invalid(),
-            child: LazyItemRef::new_invalid(),
-        }
-    }
-
-    pub fn add_ready_neighbor(&self, neighbor: LazyItem<MergedNode>, distance: MetricResult) {
-        self.neighbors.insert(EagerLazyItem(distance, neighbor));
-    }
-
-    pub fn set_parent(&self, parent: LazyItem<MergedNode>) {
-        let mut arc = self.parent.item.clone();
-        arc.update(parent);
-    }
-
-    pub fn set_child(&self, child: LazyItem<MergedNode>) {
-        let mut arc = self.child.item.clone();
-        arc.update(child);
-    }
-
-    pub fn add_ready_neighbors(&self, neighbors_list: Vec<(LazyItem<MergedNode>, MetricResult)>) {
-        for (neighbor, distance) in neighbors_list {
-            self.add_ready_neighbor(neighbor, distance);
-        }
-    }
-
-    pub fn get_neighbors(&self) -> EagerLazyItemSet<MergedNode, MetricResult> {
-        self.neighbors.clone()
-    }
-
-    pub fn get_parent(&self) -> LazyItemRef<MergedNode> {
-        self.parent.clone()
-    }
-
-    pub fn get_child(&self) -> LazyItemRef<MergedNode> {
-        self.child.clone()
-    }
-
-    pub fn get_prop_location(&self) -> PropPersistRef {
-        let mut arc = self.prop.clone();
-        match arc.get() {
-            PropState::Ready(node_prop) => node_prop.location.clone(),
-            PropState::Pending(location) => *location,
-        }
-    }
-
-    pub fn get_prop(&self) -> PropState {
-        let mut arc = self.prop.clone();
-        arc.get().clone()
-    }
-
-    pub fn set_prop_pending(&self, prop_ref: PropPersistRef) {
-        let mut arc = self.prop.clone();
-        arc.update(PropState::Pending(prop_ref));
-    }
-
-    pub fn set_prop_ready(&self, node_prop: Arc<NodePropValue>) {
-        let mut arc = self.prop.clone();
-        arc.update(PropState::Ready(node_prop));
-    }
-}
-
-=======
->>>>>>> feda6d02
 // Implementing the std::fmt::Display trait for VectorId
 impl fmt::Display for VectorId {
     fn fmt(&self, f: &mut fmt::Formatter<'_>) -> fmt::Result {
@@ -384,292 +288,6 @@
     }
 }
 
-<<<<<<< HEAD
-#[derive(Debug, Clone, Serialize, Deserialize)]
-pub struct HNSWHyperParams {
-    pub num_layers: u8,
-    pub ef_construction: u32,
-    pub ef_search: u32,
-    pub max_cache_size: usize,
-    pub level_0_neighbors_count: usize,
-    pub neighbors_count: usize,
-}
-
-impl HNSWHyperParams {
-    pub fn default_from_config(config: &Config) -> Self {
-        Self {
-            ef_construction: config.hnsw.default_ef_construction,
-            ef_search: config.hnsw.default_ef_search,
-            num_layers: config.hnsw.default_num_layer,
-            max_cache_size: config.hnsw.default_max_cache_size,
-            level_0_neighbors_count: config.hnsw.default_level_0_neighbors_count,
-            neighbors_count: config.hnsw.default_neighbors_count,
-        }
-    }
-}
-
-pub struct DenseIndexTransaction {
-    pub id: Hash,
-    pub version_number: u16,
-    pub lazy_item_versions_table: Arc<TSHashTable<(VectorId, u16, u8), SharedNode>>,
-    raw_embedding_serializer_thread_handle: thread::JoinHandle<Result<(), WaCustomError>>,
-    pub raw_embedding_channel: mpsc::Sender<RawVectorEmbedding>,
-    level_0_node_offset_counter: AtomicU32,
-    node_offset_counter: AtomicU32,
-    node_size: u32,
-    level_0_node_size: u32,
-}
-
-unsafe impl Send for DenseIndexTransaction {}
-unsafe impl Sync for DenseIndexTransaction {}
-
-impl DenseIndexTransaction {
-    pub fn new(dense_index: Arc<DenseIndex>) -> Result<Self, WaCustomError> {
-        let branch_info = dense_index
-            .vcs
-            .get_branch_info("main")
-            .map_err(|err| {
-                WaCustomError::DatabaseError(format!("Unable to get main branch info: {}", err))
-            })?
-            .unwrap();
-        let version_number = *branch_info.get_current_version() + 1;
-        let id = dense_index
-            .vcs
-            .generate_hash("main", Version::from(version_number))
-            .map_err(|err| {
-                WaCustomError::DatabaseError(format!("Unable to get transaction hash: {}", err))
-            })?;
-
-        let (raw_embedding_channel, rx) = mpsc::channel();
-
-        let raw_embedding_serializer_thread_handle = {
-            let bufman = dense_index.vec_raw_manager.get(id)?;
-            let dense_index = dense_index.clone();
-
-            thread::spawn(move || {
-                let mut offsets = Vec::new();
-                for raw_emb in rx {
-                    let offset = write_embedding(bufman.clone(), &raw_emb)?;
-                    let embedding_key = key!(e:raw_emb.hash_vec);
-                    offsets.push((embedding_key, offset));
-                }
-
-                let env = dense_index.lmdb.env.clone();
-                let db = dense_index.lmdb.db.clone();
-
-                let mut txn = env.begin_rw_txn().map_err(|e| {
-                    WaCustomError::DatabaseError(format!("Failed to begin transaction: {}", e))
-                })?;
-                for (key, offset) in offsets {
-                    let offset = EmbeddingOffset {
-                        version: id,
-                        offset,
-                    };
-                    let offset_serialized = offset.serialize();
-
-                    txn.put(*db, &key, &offset_serialized, WriteFlags::empty())
-                        .map_err(|e| {
-                            WaCustomError::DatabaseError(format!("Failed to put data: {}", e))
-                        })?;
-                }
-
-                txn.commit().map_err(|e| {
-                    WaCustomError::DatabaseError(format!("Failed to commit transaction: {}", e))
-                })?;
-                let start = Instant::now();
-                bufman.flush()?;
-                println!("Time took to flush: {:?}", start.elapsed());
-                Ok(())
-            })
-        };
-
-        let hnsw_params = dense_index.hnsw_params.read().unwrap();
-
-        Ok(Self {
-            id,
-            lazy_item_versions_table: Arc::new(TSHashTable::new(16)),
-            raw_embedding_channel,
-            raw_embedding_serializer_thread_handle,
-            version_number: version_number as u16,
-            node_offset_counter: AtomicU32::new(0),
-            level_0_node_offset_counter: AtomicU32::new(0),
-            node_size: ProbNode::get_serialized_size(hnsw_params.neighbors_count) as u32,
-            level_0_node_size: ProbNode::get_serialized_size(hnsw_params.level_0_neighbors_count)
-                as u32,
-        })
-    }
-
-    pub fn post_raw_embedding(&self, raw_emb: RawVectorEmbedding) {
-        self.raw_embedding_channel.send(raw_emb).unwrap();
-    }
-
-    pub fn pre_commit(self, dense_index: Arc<DenseIndex>) -> Result<(), WaCustomError> {
-        dense_index.index_manager.flush_all()?;
-        dense_index.level_0_index_manager.flush_all()?;
-        dense_index.prop_file.write().unwrap().flush().unwrap();
-        drop(self.raw_embedding_channel);
-        let start = Instant::now();
-        self.raw_embedding_serializer_thread_handle
-            .join()
-            .unwrap()?;
-        println!(
-            "Time took to wait for embedding serializer thread: {:?}",
-            start.elapsed()
-        );
-        Ok(())
-    }
-
-    pub fn get_new_node_offset(&self) -> u32 {
-        self.node_offset_counter
-            .fetch_add(self.node_size, Ordering::SeqCst)
-    }
-
-    pub fn get_new_level_0_node_offset(&self) -> u32 {
-        self.level_0_node_offset_counter
-            .fetch_add(self.level_0_node_size, Ordering::SeqCst)
-    }
-}
-
-#[derive(Default)]
-pub struct SamplingData {
-    pub above_05: AtomicUsize,
-    pub above_04: AtomicUsize,
-    pub above_03: AtomicUsize,
-    pub above_02: AtomicUsize,
-    pub above_01: AtomicUsize,
-
-    pub below_05: AtomicUsize,
-    pub below_04: AtomicUsize,
-    pub below_03: AtomicUsize,
-    pub below_02: AtomicUsize,
-    pub below_01: AtomicUsize,
-}
-
-#[derive(Clone)]
-pub struct DenseIndex {
-    pub database_name: String,
-    pub root_vec: Arc<AtomicPtr<ProbLazyItem<ProbNode>>>,
-    pub levels_prob: Arc<Vec<(f64, i32)>>,
-    // @TODO(vineet): Should this be with or without phantom dimensions
-    pub dim: usize,
-    pub prop_file: Arc<RwLock<File>>,
-    pub lmdb: MetaDb,
-    pub current_version: ArcShift<Hash>,
-    pub current_open_transaction: Arc<AtomicPtr<DenseIndexTransaction>>,
-    pub quantization_metric: ArcShift<QuantizationMetric>,
-    pub distance_metric: ArcShift<DistanceMetric>,
-    pub storage_type: ArcShift<StorageType>,
-    pub vcs: Arc<VersionControl>,
-    pub hnsw_params: Arc<RwLock<HNSWHyperParams>>,
-    pub cache: Arc<DenseIndexCache>,
-    pub index_manager: Arc<BufferManagerFactory<Hash>>,
-    pub level_0_index_manager: Arc<BufferManagerFactory<Hash>>,
-    pub vec_raw_manager: Arc<BufferManagerFactory<Hash>>,
-    pub is_configured: Arc<AtomicBool>,
-    pub values_range: Arc<RwLock<(f32, f32)>>,
-    pub vectors: Arc<RwLock<Vec<(VectorId, Vec<f32>, Option<MetadataFields>)>>>,
-    pub sampling_data: Arc<SamplingData>,
-    pub vectors_collected: Arc<AtomicUsize>,
-    pub sample_threshold: usize,
-}
-
-unsafe impl Send for DenseIndex {}
-unsafe impl Sync for DenseIndex {}
-
-impl DenseIndex {
-    pub fn new(
-        database_name: String,
-        root_vec: SharedNode,
-        levels_prob: Arc<Vec<(f64, i32)>>,
-        dim: usize,
-        prop_file: Arc<RwLock<File>>,
-        lmdb: MetaDb,
-        current_version: ArcShift<Hash>,
-        quantization_metric: ArcShift<QuantizationMetric>,
-        distance_metric: ArcShift<DistanceMetric>,
-        storage_type: ArcShift<StorageType>,
-        vcs: Arc<VersionControl>,
-        hnsw_params: HNSWHyperParams,
-        cache: Arc<DenseIndexCache>,
-        index_manager: Arc<BufferManagerFactory<Hash>>,
-        level_0_index_manager: Arc<BufferManagerFactory<Hash>>,
-        vec_raw_manager: Arc<BufferManagerFactory<Hash>>,
-        values_range: (f32, f32),
-        sample_threshold: usize,
-        is_configured: bool,
-    ) -> Self {
-        DenseIndex {
-            database_name,
-            root_vec: Arc::new(AtomicPtr::new(root_vec)),
-            levels_prob,
-            dim,
-            prop_file,
-            lmdb,
-            current_version,
-            current_open_transaction: Arc::new(AtomicPtr::new(ptr::null_mut())),
-            quantization_metric,
-            distance_metric,
-            storage_type,
-            vcs,
-            hnsw_params: Arc::new(RwLock::new(hnsw_params)),
-            cache,
-            index_manager,
-            level_0_index_manager,
-            vec_raw_manager,
-            is_configured: Arc::new(AtomicBool::new(is_configured)),
-            values_range: Arc::new(RwLock::new(values_range)),
-            vectors: Arc::new(RwLock::new(Vec::new())),
-            sampling_data: Arc::new(SamplingData::default()),
-            vectors_collected: Arc::new(AtomicUsize::new(0)),
-            sample_threshold,
-        }
-    }
-
-    // Get method
-    pub fn get_current_version(&self) -> Hash {
-        let mut arc = self.current_version.clone();
-        arc.get().clone()
-    }
-
-    // Set method
-    pub fn set_current_version(&self, new_version: Hash) {
-        let mut arc = self.current_version.clone();
-        arc.update(new_version);
-    }
-
-    pub fn set_root_vec(&self, root_vec: SharedNode) {
-        self.root_vec.store(root_vec, Ordering::SeqCst);
-    }
-
-    pub fn get_root_vec(&self) -> SharedNode {
-        self.root_vec.load(Ordering::SeqCst)
-    }
-
-    /// Returns FileIndex (offset) corresponding to the root
-    /// node. Returns None if the it's not set or the root node is an
-    /// invalid LazyItem
-    pub fn root_vec_offset(&self) -> FileIndex {
-        unsafe { &*self.get_root_vec() }.get_file_index()
-    }
-}
-
-// Quantized vector embedding
-#[derive(Debug, Clone, PartialEq)]
-pub struct QuantizedVectorEmbedding {
-    pub quantized_vec: Arc<Storage>,
-    pub hash_vec: VectorId,
-}
-
-// Raw vector embedding
-#[derive(Debug, Clone, rkyv::Archive, rkyv::Serialize, rkyv::Deserialize, PartialEq)]
-pub struct RawVectorEmbedding {
-    pub raw_vec: Arc<Vec<f32>>,
-    pub hash_vec: VectorId,
-    pub raw_metadata: Option<MetadataFields>,
-}
-
-=======
->>>>>>> feda6d02
 pub struct CollectionsMap {
     /// holds an in-memory map of all dense indexes for all collections
     inner_hnsw_indexes: DashMap<String, Arc<HNSWIndex>>,
