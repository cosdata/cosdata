--- conflicted
+++ resolved
@@ -22,23 +22,16 @@
 use std::hint::spin_loop;
 use std::path::Path;
 use std::sync::{Arc, OnceLock};
-
-<<<<<<< HEAD
+use super::versioning::VersionControl;
+
 #[derive(Debug, Clone, PartialEq, Eq, Hash)]
 pub struct HNSWLevel(pub u8);
+
 #[derive(Debug, Copy, Clone, Serialize, Deserialize, PartialEq, Eq, Hash)]
 pub struct FileOffset(pub u32);
 
 #[derive(Debug, Copy, Clone, Serialize, Deserialize, Hash)]
 pub struct BytesToRead(pub u32);
-=======
-use super::versioning::VersionControl;
-
-pub type HNSWLevel = u8;
-pub type FileOffset = u32;
-pub type BytesToRead = u32;
-pub type CosineSimilarity = f32;
->>>>>>> 86874305
 
 #[derive(Debug, Copy, Clone, Eq, PartialEq, Hash)]
 pub struct VersionId(pub u16);
@@ -233,19 +226,6 @@
         self.neighbors.clone()
     }
 
-<<<<<<< HEAD
-    pub fn add_version(&self, version_id: VersionId, version: ArcShift<MergedNode>) {
-        let lazy_item = LazyItem::from_arcshift(version_id, version);
-        self.versions
-            .insert(IdentityMapKey::Int(version_id.0 as u32), lazy_item);
-    }
-
-    pub fn get_versions(&self) -> LazyItemMap<MergedNode> {
-        self.versions.clone()
-    }
-
-=======
->>>>>>> 86874305
     pub fn get_parent(&self) -> LazyItemRef<MergedNode> {
         self.parent.clone()
     }
