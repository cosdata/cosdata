--- conflicted
+++ resolved
@@ -115,12 +115,8 @@
             bufmans,
         }
     }
-<<<<<<< HEAD
-
-    pub fn get_object<F>(
-=======
+
     pub fn get_object<T: Cacheable, F>(
->>>>>>> e731770e
         self: Arc<Self>,
         file_index: FileIndex,
         load_function: F,
