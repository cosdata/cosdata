use super::buffered_io::{BufIoError, BufferManagerFactory};
use super::file_persist::*;
use super::lazy_load::{FileIndex, LazyItem, LazyItemVec, VectorData};
use super::lru_cache::LRUCache;
use super::serializer::CustomSerialize;
use super::types::*;
use crate::models::lru_cache::CachedValue;
use crate::storage::inverted_index_old::InvertedIndexItem;
use crate::storage::inverted_index_sparse_ann::{
    InvertedIndexSparseAnn, InvertedIndexSparseAnnNode,
};
<<<<<<< HEAD
use crate::storage::inverted_index_sparse_ann_basic::{
    InvertedIndexSparseAnnNodeBasic, InvertedIndexSparseAnnNodeBasicDashMap,
    InvertedIndexSparseAnnNodeBasicTSHashmap,
};
=======
use crate::storage::inverted_index_sparse_ann_basic::InvertedIndexSparseAnnNodeBasic;
use crate::storage::inverted_index_sparse_ann_new_ds::InvertedIndexNewDSNode;
>>>>>>> 645726cd
use crate::storage::Storage;
use arcshift::ArcShift;
use probabilistic_collections::cuckoo::CuckooFilter;
use std::collections::HashSet;
use std::io;
use std::path::Path;
use std::sync::{atomic::AtomicBool, Arc, RwLock};

#[derive(Clone)]
pub enum CacheItem {
    MergedNode(LazyItem<MergedNode>),
    Storage(LazyItem<Storage>),
    InvertedIndexItemWithStorage(LazyItem<InvertedIndexItem<Storage>>),
    Float(LazyItem<f32>),
    Unsigned32(LazyItem<u32>),
    InvertedIndexItemWithFloat(LazyItem<InvertedIndexItem<f32>>),
    InvertedIndexSparseAnnNode(LazyItem<InvertedIndexSparseAnnNode>),
    InvertedIndexSparseAnnNodeBasic(LazyItem<InvertedIndexSparseAnnNodeBasic>),
    InvertedIndexSparseAnn(LazyItem<InvertedIndexSparseAnn>),
<<<<<<< HEAD
    InvertedIndexSparseAnnNodeBasic(LazyItem<InvertedIndexSparseAnnNodeBasic>),
    InvertedIndexSparseAnnNodeBasicTSHashmap(LazyItem<InvertedIndexSparseAnnNodeBasicTSHashmap>),
    InvertedIndexSparseAnnNodeBasicDashMap(LazyItem<InvertedIndexSparseAnnNodeBasicDashMap>),
=======
    InvertedIndexNewDSNode(LazyItem<InvertedIndexNewDSNode>),
    VectorData(LazyItem<STM<VectorData>>),
>>>>>>> 645726cd
}

pub trait Cacheable: Clone + 'static {
    fn from_cache_item(cache_item: CacheItem) -> Option<LazyItem<Self>>;
    fn into_cache_item(item: LazyItem<Self>) -> CacheItem;
}

impl Cacheable for MergedNode {
    fn from_cache_item(cache_item: CacheItem) -> Option<LazyItem<Self>> {
        if let CacheItem::MergedNode(item) = cache_item {
            Some(item)
        } else {
            None
        }
    }

    fn into_cache_item(item: LazyItem<Self>) -> CacheItem {
        CacheItem::MergedNode(item)
    }
}

impl Cacheable for Storage {
    fn from_cache_item(cache_item: CacheItem) -> Option<LazyItem<Self>> {
        if let CacheItem::Storage(item) = cache_item {
            Some(item)
        } else {
            None
        }
    }

    fn into_cache_item(item: LazyItem<Self>) -> CacheItem {
        CacheItem::Storage(item)
    }
}

impl Cacheable for InvertedIndexItem<Storage> {
    fn from_cache_item(cache_item: CacheItem) -> Option<LazyItem<Self>> {
        if let CacheItem::InvertedIndexItemWithStorage(item) = cache_item {
            Some(item)
        } else {
            None
        }
    }

    fn into_cache_item(item: LazyItem<Self>) -> CacheItem {
        CacheItem::InvertedIndexItemWithStorage(item)
    }
}

impl Cacheable for f32 {
    fn from_cache_item(cache_item: CacheItem) -> Option<LazyItem<Self>> {
        if let CacheItem::Float(item) = cache_item {
            Some(item)
        } else {
            None
        }
    }

    fn into_cache_item(item: LazyItem<Self>) -> CacheItem {
        CacheItem::Float(item)
    }
}

impl Cacheable for u32 {
    fn from_cache_item(cache_item: CacheItem) -> Option<LazyItem<Self>> {
        if let CacheItem::Unsigned32(item) = cache_item {
            Some(item)
        } else {
            None
        }
    }

    fn into_cache_item(item: LazyItem<Self>) -> CacheItem {
        CacheItem::Unsigned32(item)
    }
}

impl Cacheable for InvertedIndexItem<f32> {
    fn from_cache_item(cache_item: CacheItem) -> Option<LazyItem<Self>> {
        if let CacheItem::InvertedIndexItemWithFloat(item) = cache_item {
            Some(item)
        } else {
            None
        }
    }

    fn into_cache_item(item: LazyItem<Self>) -> CacheItem {
        CacheItem::InvertedIndexItemWithFloat(item)
    }
}

impl Cacheable for InvertedIndexSparseAnnNode {
    fn from_cache_item(cache_item: CacheItem) -> Option<LazyItem<Self>> {
        if let CacheItem::InvertedIndexSparseAnnNode(item) = cache_item {
            Some(item)
        } else {
            None
        }
    }

    fn into_cache_item(item: LazyItem<Self>) -> CacheItem {
        CacheItem::InvertedIndexSparseAnnNode(item)
    }
}

impl Cacheable for InvertedIndexSparseAnnNodeBasicTSHashmap {
    fn from_cache_item(cache_item: CacheItem) -> Option<LazyItem<Self>> {
        if let CacheItem::InvertedIndexSparseAnnNodeBasicTSHashmap(item) = cache_item {
            Some(item)
        } else {
            None
        }
    }

    fn into_cache_item(item: LazyItem<Self>) -> CacheItem {
        CacheItem::InvertedIndexSparseAnnNodeBasicTSHashmap(item)
    }
}

impl Cacheable for InvertedIndexSparseAnn {
    fn from_cache_item(cache_item: CacheItem) -> Option<LazyItem<Self>> {
        if let CacheItem::InvertedIndexSparseAnn(item) = cache_item {
            Some(item)
        } else {
            None
        }
    }

    fn into_cache_item(item: LazyItem<Self>) -> CacheItem {
        CacheItem::InvertedIndexSparseAnn(item)
    }
}

impl Cacheable for InvertedIndexSparseAnnNodeBasic {
    fn from_cache_item(cache_item: CacheItem) -> Option<LazyItem<Self>> {
        if let CacheItem::InvertedIndexSparseAnnNodeBasic(item) = cache_item {
            Some(item)
        } else {
            None
        }
    }

    fn into_cache_item(item: LazyItem<Self>) -> CacheItem {
        CacheItem::InvertedIndexSparseAnnNodeBasic(item)
    }
}

<<<<<<< HEAD
impl Cacheable for InvertedIndexSparseAnnNodeBasicDashMap {
    fn from_cache_item(cache_item: CacheItem) -> Option<LazyItem<Self>> {
        if let CacheItem::InvertedIndexSparseAnnNodeBasicDashMap(item) = cache_item {
=======
impl Cacheable for InvertedIndexNewDSNode {
    fn from_cache_item(cache_item: CacheItem) -> Option<LazyItem<Self>> {
        if let CacheItem::InvertedIndexNewDSNode(item) = cache_item {
>>>>>>> 645726cd
            Some(item)
        } else {
            None
        }
    }

    fn into_cache_item(item: LazyItem<Self>) -> CacheItem {
<<<<<<< HEAD
        CacheItem::InvertedIndexSparseAnnNodeBasicDashMap(item)
=======
        CacheItem::InvertedIndexNewDSNode(item)
    }
}

impl Cacheable for STM<VectorData> {
    fn from_cache_item(cache_item: CacheItem) -> Option<LazyItem<Self>> {
        if let CacheItem::VectorData(item) = cache_item {
            Some(item)
        } else {
            None
        }
    }

    fn into_cache_item(item: LazyItem<Self>) -> CacheItem {
        CacheItem::VectorData(item)
>>>>>>> 645726cd
    }
}

pub struct NodeRegistry {
    cuckoo_filter: RwLock<CuckooFilter<u64>>,
    registry: LRUCache<u64, CacheItem>,
    bufmans: Arc<BufferManagerFactory>,
}

impl NodeRegistry {
    pub fn new(cuckoo_filter_capacity: usize, bufmans: Arc<BufferManagerFactory>) -> Self {
        let cuckoo_filter = CuckooFilter::new(cuckoo_filter_capacity);
        let registry = LRUCache::with_prob_eviction(1000, 0.03125);
        NodeRegistry {
            cuckoo_filter: RwLock::new(cuckoo_filter),
            registry,
            bufmans,
        }
    }

    pub fn get_bufmans(&self) -> Arc<BufferManagerFactory> {
        self.bufmans.clone()
    }

    pub fn get_object<T: Cacheable, F>(
        self: Arc<Self>,
        file_index: FileIndex,
        load_function: F,
        max_loads: u16,
        skipm: &mut HashSet<u64>,
    ) -> Result<LazyItem<T>, BufIoError>
    where
        F: Fn(
            Arc<BufferManagerFactory>,
            FileIndex,
            Arc<Self>,
            u16,
            &mut HashSet<u64>,
        ) -> Result<LazyItem<T>, BufIoError>,
    {
        println!(
            "get_object called with file_index: {:?}, max_loads: {}",
            file_index, max_loads
        );

        let combined_index = Self::combine_index(&file_index);

        {
            let cuckoo_filter = self.cuckoo_filter.read().unwrap();
            println!("Acquired read lock on cuckoo_filter");

            // Initial check with Cuckoo filter
            if cuckoo_filter.contains(&combined_index) {
                println!("FileIndex found in cuckoo_filter");
                if let Some(obj) = self.registry.get(&combined_index) {
                    if let Some(item) = T::from_cache_item(obj) {
                        println!("Object found in registry, returning");
                        return Ok(item);
                    }
                } else {
                    println!("Object not found in registry despite being in cuckoo_filter");
                }
            } else {
                println!("FileIndex not found in cuckoo_filter");
            }
        }
        println!("Released read lock on cuckoo_filter");

        let (version_id, version_number) = if let FileIndex::Valid {
            version_id,
            version_number,
            ..
        } = &file_index
        {
            (*version_id, *version_number)
        } else {
            (0.into(), 0)
        };

        if max_loads == 0 || !skipm.insert(combined_index) {
            println!("Either max_loads hit 0 or loop detected, returning LazyItem with no data");
            return Ok(LazyItem::Valid {
                data: ArcShift::new(None),
                file_index: ArcShift::new(Some(file_index)),
                decay_counter: 0,
                persist_flag: Arc::new(AtomicBool::new(true)),
                versions: LazyItemVec::new(),
                version_id,
                version_number,
                serialized_flag: Arc::new(AtomicBool::new(true)),
            });
        }

        println!("Calling load_function");
        let item = load_function(
            self.bufmans.clone(),
            file_index.clone(),
            self.clone(),
            max_loads - 1,
            skipm,
        )?;
        println!("load_function returned successfully");

        println!("Trying to get or insert item into registry");
        let cached_item = self
            .registry
            .get_or_insert::<BufIoError>(combined_index.clone(), || Ok(T::into_cache_item(item)))?;

        match cached_item {
            CachedValue::Hit(item) => {
                println!("Object found in registry after load, returning");
                Ok(T::from_cache_item(item).unwrap())
            }
            CachedValue::Miss(item) => {
                println!("Inserting key into cuckoo_filter");
                self.cuckoo_filter.write().unwrap().insert(&combined_index);

                println!("Returning newly created LazyItem");
                Ok(T::from_cache_item(item).unwrap())
            }
        }
    }

    pub fn load_item<T: CustomSerialize>(
        self: Arc<Self>,
        file_index: FileIndex,
    ) -> Result<T, BufIoError> {
        let mut skipm: HashSet<u64> = HashSet::new();

        if file_index == FileIndex::Invalid {
            return Err(io::Error::new(
                io::ErrorKind::InvalidInput,
                "Cannot deserialize with an invalid FileIndex",
            )
            .into());
        };

        T::deserialize(
            self.bufmans.clone(),
            file_index,
            self.clone(),
            1000,
            &mut skipm,
        )
    }

    pub fn combine_index(file_index: &FileIndex) -> u64 {
        match file_index {
            FileIndex::Valid {
                offset, version_id, ..
            } => ((offset.0 as u64) << 32) | (**version_id as u64),
            FileIndex::Invalid => u64::MAX, // Use max u64 value for Invalid
        }
    }

    // pub fn split_combined_index(combined: u64) -> FileIndex {
    //     if combined == u64::MAX {
    //         FileIndex::Invalid
    //     } else {
    //         FileIndex::Valid {
    //             offset: FileOffset((combined >> 32) as u32),
    //             version: (combined as u32).into(),
    //         }
    //     }
    // }
}

pub fn load_cache() {
    // TODO: include db name in the path
    let bufmans = Arc::new(BufferManagerFactory::new(
        Path::new(".").into(),
        |root, ver| root.join(format!("{}.index", **ver)),
    ));

    // TODO: fill appropriate version info
    let file_index = FileIndex::Valid {
        offset: FileOffset(0),
        version_id: 0.into(),
        version_number: 0,
    };
    let cache = Arc::new(NodeRegistry::new(1000, bufmans));
    match read_node_from_file(file_index.clone(), cache) {
        Ok(_) => println!(
            "Successfully read and printed node from file_index {:?}",
            file_index
        ),
        Err(e) => println!("Failed to read node: {}", e),
    }
}<|MERGE_RESOLUTION|>--- conflicted
+++ resolved
@@ -9,15 +9,11 @@
 use crate::storage::inverted_index_sparse_ann::{
     InvertedIndexSparseAnn, InvertedIndexSparseAnnNode,
 };
-<<<<<<< HEAD
+use crate::storage::inverted_index_sparse_ann_basic::InvertedIndexSparseAnnNodeBasic;
 use crate::storage::inverted_index_sparse_ann_basic::{
-    InvertedIndexSparseAnnNodeBasic, InvertedIndexSparseAnnNodeBasicDashMap,
-    InvertedIndexSparseAnnNodeBasicTSHashmap,
+    InvertedIndexSparseAnnNodeBasicDashMap, InvertedIndexSparseAnnNodeBasicTSHashmap,
 };
-=======
-use crate::storage::inverted_index_sparse_ann_basic::InvertedIndexSparseAnnNodeBasic;
 use crate::storage::inverted_index_sparse_ann_new_ds::InvertedIndexNewDSNode;
->>>>>>> 645726cd
 use crate::storage::Storage;
 use arcshift::ArcShift;
 use probabilistic_collections::cuckoo::CuckooFilter;
@@ -37,14 +33,10 @@
     InvertedIndexSparseAnnNode(LazyItem<InvertedIndexSparseAnnNode>),
     InvertedIndexSparseAnnNodeBasic(LazyItem<InvertedIndexSparseAnnNodeBasic>),
     InvertedIndexSparseAnn(LazyItem<InvertedIndexSparseAnn>),
-<<<<<<< HEAD
-    InvertedIndexSparseAnnNodeBasic(LazyItem<InvertedIndexSparseAnnNodeBasic>),
     InvertedIndexSparseAnnNodeBasicTSHashmap(LazyItem<InvertedIndexSparseAnnNodeBasicTSHashmap>),
     InvertedIndexSparseAnnNodeBasicDashMap(LazyItem<InvertedIndexSparseAnnNodeBasicDashMap>),
-=======
     InvertedIndexNewDSNode(LazyItem<InvertedIndexNewDSNode>),
     VectorData(LazyItem<STM<VectorData>>),
->>>>>>> 645726cd
 }
 
 pub trait Cacheable: Clone + 'static {
@@ -192,26 +184,31 @@
     }
 }
 
-<<<<<<< HEAD
+impl Cacheable for InvertedIndexNewDSNode {
+    fn from_cache_item(cache_item: CacheItem) -> Option<LazyItem<Self>> {
+        if let CacheItem::InvertedIndexNewDSNode(item) = cache_item {
+            Some(item)
+        } else {
+            None
+        }
+    }
+
+    fn into_cache_item(item: LazyItem<Self>) -> CacheItem {
+        CacheItem::InvertedIndexNewDSNode(item)
+    }
+}
+
 impl Cacheable for InvertedIndexSparseAnnNodeBasicDashMap {
     fn from_cache_item(cache_item: CacheItem) -> Option<LazyItem<Self>> {
         if let CacheItem::InvertedIndexSparseAnnNodeBasicDashMap(item) = cache_item {
-=======
-impl Cacheable for InvertedIndexNewDSNode {
-    fn from_cache_item(cache_item: CacheItem) -> Option<LazyItem<Self>> {
-        if let CacheItem::InvertedIndexNewDSNode(item) = cache_item {
->>>>>>> 645726cd
-            Some(item)
-        } else {
-            None
-        }
-    }
-
-    fn into_cache_item(item: LazyItem<Self>) -> CacheItem {
-<<<<<<< HEAD
+            Some(item)
+        } else {
+            None
+        }
+    }
+
+    fn into_cache_item(item: LazyItem<Self>) -> CacheItem {
         CacheItem::InvertedIndexSparseAnnNodeBasicDashMap(item)
-=======
-        CacheItem::InvertedIndexNewDSNode(item)
     }
 }
 
@@ -226,7 +223,6 @@
 
     fn into_cache_item(item: LazyItem<Self>) -> CacheItem {
         CacheItem::VectorData(item)
->>>>>>> 645726cd
     }
 }
 
