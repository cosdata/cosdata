use super::cache_loader::NodeRegistry;
use super::common::WaCustomError;
use super::lazy_load::{FileIndex, LazyItem, SyncPersist};
use super::types::{BytesToRead, FileOffset, HNSWLevel, MergedNode, NodeProp, VectorId, VersionId};
use crate::models::custom_buffered_writer::*;
use crate::models::serializer::CustomSerialize;
use arcshift::ArcShift;
use std::fs::File;
use std::io::{Read, Seek, SeekFrom, Write};
use std::sync::Arc;

pub fn read_node_from_file<R: Read + Seek>(
    file_index: FileIndex,
    cache: Arc<NodeRegistry<R>>,
) -> std::io::Result<MergedNode> {
    // Deserialize the MergedNode using the FileIndex
    let node: MergedNode = cache.load_item(file_index.clone())?;

    // Pretty print the node
    match file_index {
        FileIndex::Valid { offset, version } => {
            println!(
                "Read MergedNode from offset: {}, version: {}",
<<<<<<< HEAD
                offset.0, version.0
=======
                offset, *version
>>>>>>> 86874305
            );
        }
        FileIndex::Invalid => {
            println!("Attempted to read MergedNode with an invalid FileIndex");
        }
    }

    // You might want to add more detailed printing here, depending on what information
    // you want to see about the node
    // println!("{:#?}", node);

    Ok(node)
}
pub fn write_node_to_file(
    lazy_item: &LazyItem<MergedNode>,
    writer: &mut CustomBufferedWriter,
    file_index: Option<FileIndex>,
) -> Result<FileIndex, WaCustomError> {
    let mut node_arc = lazy_item
        .get_data()
        .ok_or(WaCustomError::LazyLoadingError("node in null".to_string()))?;
    let node = node_arc.get();

    match file_index {
        Some(FileIndex::Valid {
            offset: FileOffset(offset),
            version: VersionId(version),
        }) => {
            println!(
                "About to write at offset {}, version {}, node: {:#?}",
                offset, *version, node
            );
            writer
                .seek(SeekFrom::Start(offset as u64))
                .map_err(|e| WaCustomError::FsError(e.to_string()))?;
        }
        Some(FileIndex::Invalid) | None => {
            println!("About to write node at the end of file: {:#?}", node);
            writer
                .seek(SeekFrom::End(0))
                .map_err(|e| WaCustomError::FsError(e.to_string()))?;
        }
    }

    let new_offset = node
        .serialize(writer)
        .map_err(|e| WaCustomError::SerializationError(e.to_string()))?;

    // Create and return the new FileIndex
    let new_file_index = FileIndex::Valid {
        offset: FileOffset(new_offset),
        version: match file_index {
            Some(FileIndex::Valid { version, .. }) => version,
            _ => lazy_item.get_current_version(),
        },
    };

    Ok(new_file_index)
}

pub fn persist_node_update_loc(
    ver_file: &mut CustomBufferedWriter,
    node: &mut ArcShift<LazyItem<MergedNode>>,
) -> Result<(), WaCustomError> {
    let lazy_item = node.get();
    let current_file_index = lazy_item.get_file_index();

    // Write the node to file
    let new_file_index = write_node_to_file(node.get(), ver_file, current_file_index)?;

    // Update the file index in the lazy item
    node.rcu(|lazy_item| {
        let updated_item = lazy_item.clone();
        updated_item.set_file_index(Some(new_file_index));
        updated_item
    });

    Ok(())
}
//
pub fn load_vector_id_lsmdb(_level: HNSWLevel, _vector_id: VectorId) -> LazyItem<MergedNode> {
    LazyItem::Invalid
}

pub fn load_neighbor_persist_ref(_level: HNSWLevel, _node_file_ref: u32) -> Option<MergedNode> {
    None
}
pub fn write_prop_to_file(prop: &NodeProp, mut file: &File) -> (FileOffset, BytesToRead) {
    let mut prop_bytes = Vec::new();
    //let result = encode(&prop);
    let result = serde_cbor::to_vec(&prop).unwrap();

    prop_bytes.extend_from_slice(result.as_ref());

    file.write_all(&prop_bytes)
        .expect("Failed to write to file");
    let offset = file.metadata().unwrap().len() - prop_bytes.len() as u64;
    (
        FileOffset(offset as u32),
        BytesToRead(prop_bytes.len() as u32),
    )
}<|MERGE_RESOLUTION|>--- conflicted
+++ resolved
@@ -21,11 +21,7 @@
         FileIndex::Valid { offset, version } => {
             println!(
                 "Read MergedNode from offset: {}, version: {}",
-<<<<<<< HEAD
-                offset.0, version.0
-=======
-                offset, *version
->>>>>>> 86874305
+                offset.0, *version
             );
         }
         FileIndex::Invalid => {
