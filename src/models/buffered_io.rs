use dashmap::DashMap;
use std::collections::HashMap;
use std::fmt;
use std::fs::{File, OpenOptions};
use std::io::{self, Read, Seek, SeekFrom, Write};
use std::path::{Path, PathBuf};
use std::sync::atomic::{AtomicBool, AtomicU64, AtomicUsize, Ordering};
use std::sync::{Arc, RwLock};

use super::lru_cache::LRUCache;
use super::versioning::Hash;

const BUFFER_SIZE: usize = 8192;
const FLUSH_THRESHOLD: usize = (BUFFER_SIZE as f32 * 0.7) as usize; // 70% of buffer size

#[derive(Debug)]
pub enum BufIoError {
    Io(io::Error),
    Locking,
    InvalidCursor(u64),
}

impl From<io::Error> for BufIoError {
    fn from(error: io::Error) -> Self {
        Self::Io(error)
    }
}

impl fmt::Display for BufIoError {
    fn fmt(&self, f: &mut fmt::Formatter) -> fmt::Result {
        match self {
            Self::Io(error) => write!(f, "IO error: {}", error),
            Self::Locking => f.write_str("Locking error"),
            Self::InvalidCursor(cursor) => write!(f, "Invalid cursor `{}`", cursor),
        }
    }
}

struct BufferRegion {
    start: u64,
    buffer: RwLock<[u8; BUFFER_SIZE]>,
    dirty: AtomicBool,
    end: AtomicUsize,
}

impl BufferRegion {
    fn new(start: u64) -> Self {
        BufferRegion {
            start,
            buffer: RwLock::new([0; BUFFER_SIZE]),
            dirty: AtomicBool::new(false),
            end: AtomicUsize::new(0),
        }
    }

    fn should_flush(&self) -> bool {
        // @DOUBT: Here we're checking if `end` is greater than the
        // threshold. This makes sense for inserts where writes will
        // be performed at the end of the file. But not in case of
        // updates happening in between the file. So if there are only
        // updates happening to a region, it will never be flushed
        // with the current logic
        self.dirty.load(Ordering::SeqCst) && self.end.load(Ordering::SeqCst) >= FLUSH_THRESHOLD
    }
}

struct Cursor {
    position: u64,
    is_eof: bool,
}

impl Cursor {
    fn new() -> Self {
        Cursor {
            position: 0,
            is_eof: false,
        }
    }
}

pub struct BufferManagerFactory {
    bufmans: Arc<DashMap<Hash, Arc<BufferManager>>>,
    root_path: Arc<Path>,
    path_function: fn(&Path, &Hash) -> PathBuf,
}

impl BufferManagerFactory {
    pub fn new(root_path: Arc<Path>, path_function: fn(&Path, &Hash) -> PathBuf) -> Self {
        Self {
            bufmans: Arc::new(DashMap::new()),
            root_path,
            path_function,
        }
    }

    pub fn get(&self, hash: &Hash) -> Result<Arc<BufferManager>, BufIoError> {
        if let Some(bufman) = self.bufmans.get(hash) {
            return Ok(bufman.clone());
        }

        let path = (self.path_function)(&self.root_path, hash);

        let file = OpenOptions::new()
            .read(true)
            .write(true)
            .create(true)
            .open(&path)?;
        let bufman = Arc::new(BufferManager::new(file)?);

        self.bufmans.insert(*hash, bufman.clone());

        Ok(bufman)
    }

    pub fn flush_all(&self) -> Result<(), BufIoError> {
        for bufman in self.bufmans.iter() {
            bufman.flush()?;
        }
        Ok(())
    }
}

pub struct BufferManager {
    file: Arc<RwLock<File>>,
    regions: LRUCache<u64, Arc<BufferRegion>>,
    cursors: RwLock<HashMap<u64, Cursor>>,
    next_cursor_id: AtomicU64,
    file_size: RwLock<u64>,
}

impl BufferManager {
    pub fn new(mut file: File) -> io::Result<Self> {
        let file_size = file.seek(SeekFrom::End(0))?;
        file.seek(SeekFrom::Start(0))?;
        let regions = LRUCache::with_prob_eviction(10000, 0.03125);
        Ok(BufferManager {
            file: Arc::new(RwLock::new(file)),
            regions,
            cursors: RwLock::new(HashMap::new()),
            next_cursor_id: AtomicU64::new(0),
            file_size: RwLock::new(file_size),
        })
    }

    pub fn open_cursor(&self) -> Result<u64, BufIoError> {
        let cursor_id = self.next_cursor_id.fetch_add(1, Ordering::SeqCst);
        let mut cursors = self.cursors.write().map_err(|_| BufIoError::Locking)?;
        cursors.insert(cursor_id, Cursor::new());
        Ok(cursor_id)
    }

    // @DOUBT: The caller will need to remember to call close_cursor,
    // other wise the cursors will keep accumulating. One way to
    // prevent that can be to implement Drop trait for the Cursor
    // struct. But for that, we'd need to have the cursors hashmap
    // inside an Arc so that a reference to it can be shared with the
    // Cursor struct. Then in the Cursor::drop method, the cursor can
    // be removed from the hashmap.
    pub fn close_cursor(&self, cursor_id: u64) -> Result<(), BufIoError> {
        let mut cursors = self.cursors.write().map_err(|_| BufIoError::Locking)?;
        cursors.remove(&cursor_id);
        Ok(())
    }

    fn get_or_create_region(&self, position: u64) -> Result<Arc<BufferRegion>, BufIoError> {
        let start = position - (position % BUFFER_SIZE as u64);
        let cached_region = self.regions.get_or_insert::<BufIoError>(start, || {
            let mut region = BufferRegion::new(start);
            let mut file = self.file.write().map_err(|_| BufIoError::Locking)?;
            file.seek(SeekFrom::Start(start)).map_err(BufIoError::Io)?;
            let buffer = region.buffer.get_mut().map_err(|_| BufIoError::Locking)?;
            let bytes_read = file.read(&mut buffer[..]).map_err(BufIoError::Io)?;
            region.end.store(bytes_read, Ordering::SeqCst);
            Ok(Arc::new(region))
        });
        cached_region.map(|r| r.inner())
    }

    fn flush_region(&self, region: &BufferRegion) -> Result<(), BufIoError> {
        let mut file = self.file.write().map_err(|_| BufIoError::Locking)?;
        file.seek(SeekFrom::Start(region.start))
            .map_err(BufIoError::Io)?;
        let buffer = region.buffer.read().map_err(|_| BufIoError::Locking)?;
        let end = region.end.load(Ordering::SeqCst);
        file.write_all(&buffer[..end]).map_err(BufIoError::Io)?;
        region.dirty.store(false, Ordering::SeqCst);
        Ok(())
    }

    fn flush_region_if_needed(&self, region: &BufferRegion) -> Result<(), BufIoError> {
        if region.should_flush() {
            self.flush_region(region)?;
        }
        Ok(())
    }

    pub fn read_f32_with_cursor(&self, cursor_id: u64) -> Result<f32, BufIoError> {
        let mut buffer = [0u8; 4];
        self.read_with_cursor(cursor_id, &mut buffer)?;
        Ok(f32::from_le_bytes(buffer))
    }

    pub fn read_u32_with_cursor(&self, cursor_id: u64) -> Result<u32, BufIoError> {
        let mut buffer = [0u8; 4];
        self.read_with_cursor(cursor_id, &mut buffer)?;
        Ok(u32::from_le_bytes(buffer))
    }

    pub fn read_u16_with_cursor(&self, cursor_id: u64) -> Result<u16, BufIoError> {
        let mut buffer = [0u8; 2];
        self.read_with_cursor(cursor_id, &mut buffer)?;
        Ok(u16::from_le_bytes(buffer))
    }

    pub fn read_u8_with_cursor(&self, cursor_id: u64) -> Result<u8, BufIoError> {
        let mut buffer = [0u8; 1];
        self.read_with_cursor(cursor_id, &mut buffer)?;
        Ok(u8::from_le_bytes(buffer))
    }

    pub fn cursor_position(&self, cursor_id: u64) -> Result<u64, BufIoError> {
        let cursors = self.cursors.read().map_err(|_| BufIoError::Locking)?;
        cursors
            .get(&cursor_id)
            .map(|cursor| cursor.position)
            .ok_or_else(|| BufIoError::InvalidCursor(cursor_id))
    }

    pub fn read_with_cursor(&self, cursor_id: u64, buf: &mut [u8]) -> Result<usize, BufIoError> {
        let mut curr_pos = {
            let cursors = self.cursors.read().map_err(|_| BufIoError::Locking)?;
            let cursor = cursors
                .get(&cursor_id)
                .ok_or_else(|| BufIoError::InvalidCursor(cursor_id))?;
            cursor.position
        };

        let mut total_read = 0;
        while total_read < buf.len() {
            let region = self.get_or_create_region(curr_pos)?;
            let buffer = region.buffer.read().map_err(|_| BufIoError::Locking)?;
            let buffer_pos = (curr_pos - region.start) as usize;
            let available = region.end.load(Ordering::SeqCst) - buffer_pos;
            if available == 0 {
                if total_read == 0
                    && curr_pos >= *self.file_size.read().map_err(|_| BufIoError::Locking)?
                {
                    return Ok(0); // EOF
                }
                break;
            }
            let to_read = (buf.len() - total_read).min(available);
            buf[total_read..total_read + to_read]
                .copy_from_slice(&buffer[buffer_pos..buffer_pos + to_read]);
            total_read += to_read;
            curr_pos += to_read as u64;
        }

        let mut cursors = self.cursors.write().map_err(|_| BufIoError::Locking)?;
        let cursor = cursors
            .get_mut(&cursor_id)
            .ok_or_else(|| BufIoError::InvalidCursor(cursor_id))?;
        cursor.position = curr_pos;

        Ok(total_read)
    }

    pub fn write_f32_with_cursor(&self, cursor_id: u64, value: f32) -> Result<usize, BufIoError> {
        let buffer = value.to_le_bytes();
        self.write_with_cursor(cursor_id, &buffer)
    }

    pub fn write_u32_with_cursor(&self, cursor_id: u64, value: u32) -> Result<usize, BufIoError> {
        let buffer = value.to_le_bytes();
        self.write_with_cursor(cursor_id, &buffer)
    }

    pub fn write_u16_with_cursor(&self, cursor_id: u64, value: u16) -> Result<usize, BufIoError> {
        let buffer = value.to_le_bytes();
        self.write_with_cursor(cursor_id, &buffer)
    }

    pub fn write_u8_with_cursor(&self, cursor_id: u64, value: u8) -> Result<usize, BufIoError> {
        let buffer = value.to_le_bytes();
        self.write_with_cursor(cursor_id, &buffer)
    }

    pub fn write_with_cursor(&self, cursor_id: u64, buf: &[u8]) -> Result<usize, BufIoError> {
        let cursor_info = {
            let cursors = self.cursors.read().map_err(|_| BufIoError::Locking)?;
            let cursor = cursors
                .get(&cursor_id)
                .ok_or_else(|| BufIoError::InvalidCursor(cursor_id))?;
            (cursor.position, cursor.is_eof)
        };

        let input_size = buf.len();

        let mut curr_pos = cursor_info.0;
        let cursor_is_at_eof = cursor_info.1;
        let will_cross_eof = cursor_is_at_eof || {
            let file_size = self.file_size.read().map_err(|_| BufIoError::Locking)?;
            curr_pos + input_size as u64 >= *file_size
        };

        let mut total_written = 0;
        if will_cross_eof {
            // This means we're either appending to a file or the
            // input buffer size is large enough to go beyond
            // EOF. Some synchronization is required here because
            // threads will call seek and then write in two separate
            // calls. Hence it needs to be ensured that multiple
            // threads are not updating the `file_size` field at the
            // same time. Additionally, we also need to handle the
            // case where `file_size` changes between
            // `seek_with_cursor` and `write_with_cursor` calls for
            // the same cursor. This is done as follows:
            //
            // 1. take a write lock on file_size
            // 2. if the cursor is at EOF, check that cursor position
            //    = file size, if not sync it
            // 3. start writing in a while loop
            // 4. After the loop, write fize_size = curr_position
            // 5. Release the lock
            // 6. Update the cursor

            let mut file_size = self.file_size.write().map_err(|_| BufIoError::Locking)?;

            if cursor_is_at_eof && curr_pos < *file_size {
                curr_pos = *file_size;
            }

            while total_written < input_size {
                let region = self.get_or_create_region(curr_pos)?;
                {
                    // @NOTE: Here we need a separate scope because the
                    // `buffer` guard on the next line needs to be dropped
                    // before `flush_region_if_needed` can be called.
                    let mut buffer = region.buffer.write().map_err(|_| BufIoError::Locking)?;
                    let buffer_pos = (curr_pos - region.start) as usize;
                    let available = BUFFER_SIZE - buffer_pos;
                    let to_write = (input_size - total_written).min(available);
                    buffer[buffer_pos..buffer_pos + to_write]
                        .copy_from_slice(&buf[total_written..total_written + to_write]);
                    region.end.store(
                        (buffer_pos + to_write).max(region.end.load(Ordering::SeqCst)),
                        Ordering::SeqCst,
                    );
                    region.dirty.store(true, Ordering::SeqCst);
                    total_written += to_write;
                    curr_pos += to_write as u64;
                }
                self.flush_region_if_needed(&region)?;
            }
            *file_size = curr_pos;
        } else {
            while total_written < input_size {
                let region = self.get_or_create_region(curr_pos)?;
                {
                    // @NOTE: Here we need a separate scope because the
                    // `buffer` guard on the next line needs to be dropped
                    // before `flush_region_if_needed` can be called.
                    let mut buffer = region.buffer.write().map_err(|_| BufIoError::Locking)?;
                    let buffer_pos = (curr_pos - region.start) as usize;
                    let available = BUFFER_SIZE - buffer_pos;
                    let to_write = (input_size - total_written).min(available);
                    buffer[buffer_pos..buffer_pos + to_write]
                        .copy_from_slice(&buf[total_written..total_written + to_write]);
                    region.end.store(
                        (buffer_pos + to_write).max(region.end.load(Ordering::SeqCst)),
                        Ordering::SeqCst,
                    );
                    region.dirty.store(true, Ordering::SeqCst);
                    total_written += to_write;
                    curr_pos += to_write as u64;
                }
                self.flush_region_if_needed(&region)?;
            }

            // In case this thread has written past the end of file,
            // then update the file_size
            let mut file_size = self.file_size.write().map_err(|_| BufIoError::Locking)?;
            if curr_pos > *file_size {
                *file_size = curr_pos;
            }
        }

        let mut cursors = self.cursors.write().map_err(|_| BufIoError::Locking)?;
        let cursor = cursors
            .get_mut(&cursor_id)
            .ok_or_else(|| BufIoError::InvalidCursor(cursor_id))?;
        cursor.position = curr_pos;

        Ok(total_written)
    }

    // @DOUBT: How to ensure that the read/write_with_cursor functions
    // are not concurrently called for the same cursor? May be
    // self.cursors can be defined as `HashMap<u64,
    // RWLock<Cursor>>`. Then we can acquire a read lock on the
    // hashmap to identify and get the cursor from it. And then
    // acquire a write lock on the the value i.e. RWLock<Cursor> while
    // reading/writing is going on.

    pub fn seek_with_cursor(&self, cursor_id: u64, pos: SeekFrom) -> Result<u64, BufIoError> {
        let mut cursors = self.cursors.write().map_err(|_| BufIoError::Locking)?;
        let cursor = cursors
            .get_mut(&cursor_id)
            .ok_or_else(|| BufIoError::InvalidCursor(cursor_id))?;

        let new_position = {
            // @NOTE: We don't need a write lock here as we're setting
            // the `is_eof` flag on the cursor. The
            // `write_with_cursor` method checks whether this flag is
            // set for the cursor and in that case, updates the
            // current position if required after taking a write lock.
            let file_size = self.file_size.read().map_err(|_| BufIoError::Locking)?;
            let new_pos = match pos {
                SeekFrom::Start(abs) => abs,
                SeekFrom::End(rel) => (*file_size as i64 + rel) as u64,
                SeekFrom::Current(rel) => (cursor.position as i64 + rel) as u64,
            };
            // Set `is_eof` flag for cursor if the new position is at
            // or ahead of EOF
            cursor.is_eof = new_pos >= *file_size;
            new_pos
        };

        cursor.position = new_position;
        Ok(new_position)
    }

    pub fn flush(&self) -> Result<(), BufIoError> {
        for region in self.regions.values() {
            self.flush_region(&region)?;
        }
        self.file
            .write()
            .map_err(|_| BufIoError::Locking)?
            .flush()
            .map_err(BufIoError::Io)
    }
}

#[cfg(test)]
mod tests {

    use super::*;
    use quickcheck_macros::quickcheck;
<<<<<<< HEAD
=======
    use rand::Rng;
>>>>>>> 6841230a
    use std::thread;
    use tempfile::tempfile;

    #[test]
    fn test_basic_usage() {
        // @NOTE: Not really using multiple threads here. This test
        // just ensures that read/write using multiple cursors work in
        // a single thread

        let mut file = tempfile().unwrap();
        file.write_all(&456_u32.to_le_bytes()).unwrap();
        let bufman = BufferManager::new(file).unwrap();

        let cursor1 = bufman.open_cursor().unwrap();
        let cursor2 = bufman.open_cursor().unwrap();

        // Thread 1: Read from the beginning of file
        bufman
            .seek_with_cursor(cursor1, SeekFrom::Start(0))
            .unwrap();
        let value1 = bufman.read_u32_with_cursor(cursor1).unwrap();
        assert_eq!(456_u32, value1);

        // Thread 2: Write to the end of file
        bufman.seek_with_cursor(cursor2, SeekFrom::End(0)).unwrap();
        bufman
            .write_with_cursor(cursor2, &789_u32.to_le_bytes())
            .unwrap();

        // Thread 1: Continue reading
        let value2 = bufman.read_u32_with_cursor(cursor1).unwrap();
        assert_eq!(789_u32, value2);

        // Thread 2: Again write to end of file
        bufman
            .write_with_cursor(cursor2, &12345_u32.to_le_bytes())
            .unwrap();

        // Thread 1: Continue reading
        let value3 = bufman.read_u32_with_cursor(cursor1).unwrap();
        assert_eq!(12345_u32, value3);

        bufman.close_cursor(cursor1).unwrap();
        bufman.close_cursor(cursor1).unwrap();
    }

    /// Test util function to create a temp file of size calculated
    /// from `num_regions` and `extra` bytes after that.
    ///
    /// E.g. `create_tmp_file(5, 20)` will create a temp file with 5
    /// regions of BUFFER_SIZE and 20 more bytes in addition to it.
    fn create_tmp_file(num_regions: u8, extra: u16) -> io::Result<File> {
        let mut file = tempfile()?;
        file.write_all(&vec![
            0_u8;
            (BUFFER_SIZE * num_regions as usize) + extra as usize
        ])?;
        Ok(file)
    }

    /// Test util function to create a temp file of a specific size
    fn create_tmp_file_of_size(size: u16) -> io::Result<File> {
        let mut file = tempfile()?;
        file.write_all(&vec![0_u8; size as usize])?;
        Ok(file)
    }

    fn file_offset(region: usize, region_offset: usize) -> u64 {
        if region_offset > BUFFER_SIZE {
            panic!("region_offset must be smaller than BUFFER_SIZE ({BUFFER_SIZE})");
        }
        (BUFFER_SIZE * (region - 1) + region_offset) as u64
    }

    #[test]
    fn test_reads_across_regions() {
        // Setup: Create a large tmp file and write 4 bytes into at
        // position 8190 i.e. BUFFER_SIZE - 2. This means first 2
        // bytes will be in region 1 and rest will be in region 2

        let mut file = create_tmp_file(5, 200).unwrap();
        file.seek(SeekFrom::Start(8190)).unwrap();
        file.write_all(&1678_u32.to_le_bytes()).unwrap();

        let bufman = BufferManager::new(file).unwrap();

        let cursor1 = bufman.open_cursor().unwrap();
        bufman
            .seek_with_cursor(cursor1, SeekFrom::Start(8190))
            .unwrap();
        let value1 = bufman.read_u32_with_cursor(cursor1).unwrap();
        assert_eq!(1678_u32, value1);

        bufman.close_cursor(cursor1).unwrap();
    }

    #[test]
    fn test_conc_reads_different_regions() {
        let mut file = create_tmp_file(4, 200).unwrap();

        // Write some data in region 1
        file.seek(SeekFrom::Start(100)).unwrap();
        file.write_all(&500_u16.to_le_bytes()).unwrap();

        // Write some data in region 3
        file.seek(SeekFrom::Start(file_offset(3, 147))).unwrap();
        file.write_all(&1000_u32.to_le_bytes()).unwrap();

        let bufman = Arc::new(BufferManager::new(file).unwrap());
        let t1 = {
            // Thread 1 that reads from region 1
            let bm = bufman.clone();
            thread::spawn(move || {
                let cid = bm.open_cursor().unwrap();
                bm.seek_with_cursor(cid, SeekFrom::Start(100)).unwrap();
                let v = bm.read_u16_with_cursor(cid).unwrap();
                assert_eq!(500_u16, v);
                bm.close_cursor(cid).unwrap();
            })
        };

        let t2 = {
            // Thread 2 that reads from region 3
            let bm = bufman.clone();
            thread::spawn(move || {
                let cid = bm.open_cursor().unwrap();
                bm.seek_with_cursor(cid, SeekFrom::Start(file_offset(3, 147)))
                    .unwrap();
                let v = bm.read_u32_with_cursor(cid).unwrap();
                assert_eq!(1000_u32, v);
                bm.close_cursor(cid).unwrap();
            })
        };

        t1.join().unwrap();
        t2.join().unwrap();
    }

    #[test]
    fn test_conc_reads_same_region() {
        let mut file = create_tmp_file(1, 200).unwrap();

        // Write some data in region 1
        file.seek(SeekFrom::Start(0)).unwrap();
        file.write_all(&500_u16.to_le_bytes()).unwrap();

        file.seek(SeekFrom::Start(2)).unwrap();
        file.write_all(&1000_u32.to_le_bytes()).unwrap();

        file.seek(SeekFrom::Start(6)).unwrap();
        file.write_all(&145_u32.to_le_bytes()).unwrap();

        // Thread 1 will read first two bytes in region 1
        let bufman = Arc::new(BufferManager::new(file).unwrap());
        let t1 = {
            // Thread 1 that reads from region 1
            let bm = bufman.clone();
            thread::spawn(move || {
                let cid = bm.open_cursor().unwrap();
                bm.seek_with_cursor(cid, SeekFrom::Start(0)).unwrap();
                let v = bm.read_u16_with_cursor(cid).unwrap();
                assert_eq!(500_u16, v);
                bm.close_cursor(cid).unwrap();
            })
        };

        // Thread 2 will read first 6 bytes in region 1
        let t2 = {
            // Thread 1 that reads from region 1
            let bm = bufman.clone();
            thread::spawn(move || {
                let cid = bm.open_cursor().unwrap();
                bm.seek_with_cursor(cid, SeekFrom::Start(0)).unwrap();
                let v1 = bm.read_u16_with_cursor(cid).unwrap();
                assert_eq!(500_u16, v1);
                let v2 = bm.read_u32_with_cursor(cid).unwrap();
                assert_eq!(1000_u32, v2);
                bm.close_cursor(cid).unwrap();
            })
        };

        // Thread 3 will read last 4 bytes in region 1
        let t3 = {
            // Thread 1 that reads from region 1
            let bm = bufman.clone();
            thread::spawn(move || {
                let cid = bm.open_cursor().unwrap();
                bm.seek_with_cursor(cid, SeekFrom::Start(6)).unwrap();
                let v = bm.read_u32_with_cursor(cid).unwrap();
                assert_eq!(145_u32, v);
                bm.close_cursor(cid).unwrap();
            })
        };

        for t in vec![t1, t2, t3] {
            t.join().unwrap();
        }
    }

    #[test]
    fn test_conc_reads_across_regions() {
        let mut file = create_tmp_file(3, 200).unwrap();

        let pos1 = file_offset(1, 8190);
        let pos2 = file_offset(2, 8190);

        file.seek(SeekFrom::Start(pos1)).unwrap();
        file.write_all(&1000_u32.to_le_bytes()).unwrap();

        file.seek(SeekFrom::Start(pos2)).unwrap();
        file.write_all(&2000_u32.to_le_bytes()).unwrap();

        let bufman = Arc::new(BufferManager::new(file).unwrap());
        let t1 = {
            // Thread 1 that reads from region 1 and 2
            let bm = bufman.clone();
            thread::spawn(move || {
                let cid = bm.open_cursor().unwrap();
                bm.seek_with_cursor(cid, SeekFrom::Start(pos1)).unwrap();
                let v = bm.read_u32_with_cursor(cid).unwrap();
                assert_eq!(1000_u32, v);
                bm.close_cursor(cid).unwrap();
            })
        };

        let t2 = {
            // Thread 2 that reads from region 2 and 3
            let bm = bufman.clone();
            thread::spawn(move || {
                let cid = bm.open_cursor().unwrap();
                bm.seek_with_cursor(cid, SeekFrom::Start(pos2)).unwrap();
                let v = bm.read_u32_with_cursor(cid).unwrap();
                assert_eq!(2000_u32, v);
                bm.close_cursor(cid).unwrap();
            })
        };

        t1.join().unwrap();
        t2.join().unwrap();
    }

    #[test]
    fn test_writes_across_regions() {
        let file = create_tmp_file(5, 200).unwrap();
        let bufman = BufferManager::new(file).unwrap();

        let cursor = bufman.open_cursor().unwrap();
        bufman
            .seek_with_cursor(cursor, SeekFrom::Start(8190))
            .unwrap();
        let res = bufman
            .write_with_cursor(cursor, &100000_u32.to_le_bytes())
            .unwrap();
        assert_eq!(4, res);

        bufman
            .seek_with_cursor(cursor, SeekFrom::Start(8190))
            .unwrap();
        let x = bufman.read_u32_with_cursor(cursor).unwrap();
        assert_eq!(100000, x);

        // Verify that `bufman.file_size` remains the same
        assert_eq!(
            (BUFFER_SIZE * 5 + 200) as u64,
            *bufman.file_size.read().unwrap()
        );
    }

    // Where a thread starts writing from an offset in the middle of
    // the file but ends up writing beyond end of file
    #[test]
    fn test_writes_beyond_eof() {
        let file = create_tmp_file(0, 10).unwrap();
        let bufman = BufferManager::new(file).unwrap();

        let cursor = bufman.open_cursor().unwrap();
        bufman.seek_with_cursor(cursor, SeekFrom::Start(7)).unwrap();
        let txt = String::from("Hello, World");
        let data = txt.as_bytes();
        let res = bufman.write_with_cursor(cursor, &data).unwrap();
        assert_eq!(data.len(), res);

        // Verify that `bufman.file_size` has correctly increased
        assert_eq!(19_u64, *bufman.file_size.read().unwrap());

        bufman.seek_with_cursor(cursor, SeekFrom::Start(7)).unwrap();
        let mut output = [0u8; 12];
        bufman.read_with_cursor(cursor, &mut output).unwrap();
        assert_eq!(b"Hello, World", &output);
    }

    #[test]
    fn test_conc_writes_different_regions() {
        let file = create_tmp_file(3, 200).unwrap();

        let bufman = Arc::new(BufferManager::new(file).unwrap());

        // Assert that the bytes at the position we will be writing
        // to (in 2 separate threads) is initially 0
        let cursor = bufman.open_cursor().unwrap();
        bufman
            .seek_with_cursor(cursor, SeekFrom::Start(10))
            .unwrap();
        assert_eq!(0, bufman.read_u32_with_cursor(cursor).unwrap());

        bufman
            .seek_with_cursor(cursor, SeekFrom::Start(file_offset(2, 45)))
            .unwrap();
        assert_eq!(0, bufman.read_u32_with_cursor(cursor).unwrap());

        let t1 = {
            let bm = bufman.clone();
            thread::spawn(move || {
                let cid = bm.open_cursor().unwrap();
                bm.seek_with_cursor(cid, SeekFrom::Start(10)).unwrap();
                let res = bm.write_with_cursor(cid, &123_u32.to_le_bytes()).unwrap();
                assert_eq!(4, res);
                bm.close_cursor(cid).unwrap();
            })
        };

        let t2 = {
            let bm = bufman.clone();
            thread::spawn(move || {
                let cid = bm.open_cursor().unwrap();
                bm.seek_with_cursor(cid, SeekFrom::Start(file_offset(2, 45)))
                    .unwrap();
                let res = bm.write_with_cursor(cid, &456_u32.to_le_bytes()).unwrap();
                assert_eq!(4, res);
                bm.close_cursor(cid).unwrap();
            })
        };

        t1.join().unwrap();
        t2.join().unwrap();

        // Read the bytes that were just written and verify the values
        bufman
            .seek_with_cursor(cursor, SeekFrom::Start(10))
            .unwrap();
        assert_eq!(123, bufman.read_u32_with_cursor(cursor).unwrap());
        bufman
            .seek_with_cursor(cursor, SeekFrom::Start(file_offset(2, 45)))
            .unwrap();
        assert_eq!(456, bufman.read_u32_with_cursor(cursor).unwrap());

        // Verify that `bufman.file_size` remains the same
        assert_eq!(
            (BUFFER_SIZE * 3 + 200) as u64,
            *bufman.file_size.read().unwrap()
        );
    }

    // Two threads, both writing to the end of file
    #[test]
    fn test_conc_writes_to_end_of_file() {
        let file = create_tmp_file(0, 45).unwrap();

        let bufman = Arc::new(BufferManager::new(file).unwrap());

        let t1 = {
            let bm = bufman.clone();
            thread::spawn(move || {
                let cid = bm.open_cursor().unwrap();
                bm.seek_with_cursor(cid, SeekFrom::End(0)).unwrap();
                let res = bm.write_with_cursor(cid, &8_u16.to_le_bytes()).unwrap();
                assert_eq!(2, res);
                bm.close_cursor(cid).unwrap();
            })
        };

        let t2 = {
            let bm = bufman.clone();
            thread::spawn(move || {
                let cid = bm.open_cursor().unwrap();
                bm.seek_with_cursor(cid, SeekFrom::End(0)).unwrap();
                let res = bm.write_with_cursor(cid, &9_u16.to_le_bytes()).unwrap();
                assert_eq!(2, res);
                bm.close_cursor(cid).unwrap();
            })
        };

        t1.join().unwrap();
        t2.join().unwrap();

        let cursor = bufman.open_cursor().unwrap();
        bufman
            .seek_with_cursor(cursor, SeekFrom::Start(45))
            .unwrap();
        let x = bufman.read_u16_with_cursor(cursor).unwrap();
        let y = bufman.read_u16_with_cursor(cursor).unwrap();

        // We don't know which one of the two threads will run
        // first. So verify both cases.
        if x == 8 {
            assert_eq!(9, y);
        } else if x == 9 {
            assert_eq!(8, y);
        } else {
            assert!(false);
        }

        bufman.close_cursor(cursor).unwrap();

        // Verify that `bufman.file_size` has increased by 4 bytes
        assert_eq!(49_u64, *bufman.file_size.read().unwrap());
    }

    // Concurrent writes to the same region, where both threads are
    // writing to two different positions in the same region, other
    // than the end of file
    #[test]
    fn test_conc_writes_to_same_region_1() {
        let file = create_tmp_file(2, 23).unwrap();
        let bufman = Arc::new(BufferManager::new(file).unwrap());

        let pos1 = (BUFFER_SIZE * 2 + 12) as u64;
        let pos2 = (BUFFER_SIZE * 2 + 5) as u64;

        // Thread 1 will write to pos1
        let t1 = {
            let bm = bufman.clone();
            thread::spawn(move || {
                let cid = bm.open_cursor().unwrap();
                bm.seek_with_cursor(cid, SeekFrom::Start(pos1)).unwrap();
                let res = bm.write_with_cursor(cid, &42_u16.to_le_bytes()).unwrap();
                assert_eq!(2, res);
                bm.close_cursor(cid).unwrap();
            })
        };

        // Thread 2 will write to pos2
        let t2 = {
            let bm = bufman.clone();
            thread::spawn(move || {
                let cid = bm.open_cursor().unwrap();
                bm.seek_with_cursor(cid, SeekFrom::Start(pos2)).unwrap();
                let res = bm.write_with_cursor(cid, &2024_u32.to_le_bytes()).unwrap();
                assert_eq!(4, res);
                bm.close_cursor(cid).unwrap();
            })
        };

        t1.join().unwrap();
        t2.join().unwrap();

        let cursor = bufman.open_cursor().unwrap();

        bufman
            .seek_with_cursor(cursor, SeekFrom::Start(pos1))
            .unwrap();
        let x = bufman.read_u16_with_cursor(cursor).unwrap();
        assert_eq!(42, x);

        bufman
            .seek_with_cursor(cursor, SeekFrom::Start(pos2))
            .unwrap();
        let y = bufman.read_u32_with_cursor(cursor).unwrap();
        assert_eq!(2024, y);

        bufman.close_cursor(cursor).unwrap();

        // Verify that `bufman.file_size` increases by 2 bytes
        assert_eq!(
            (BUFFER_SIZE * 2 + 23) as u64,
            *bufman.file_size.read().unwrap()
        );
    }

    // Concurrent writes to the same region, where one thread is
    // writing to the end of file and other is writing to some other
    // position
    #[test]
    fn test_conc_writes_to_same_region_2() {
        let file = create_tmp_file(2, 23).unwrap();
        let bufman = Arc::new(BufferManager::new(file).unwrap());

        // Thread 1 will write to the end of file
        let t1 = {
            let bm = bufman.clone();
            thread::spawn(move || {
                let cid = bm.open_cursor().unwrap();
                bm.seek_with_cursor(cid, SeekFrom::End(0)).unwrap();
                let res = bm.write_with_cursor(cid, &42_u16.to_le_bytes()).unwrap();
                assert_eq!(2, res);
                bm.close_cursor(cid).unwrap();
            })
        };

        // Thread 2 will write to some position in the last region
        // (same region as thread 1 is writing to)
        let t2 = {
            let bm = bufman.clone();
            thread::spawn(move || {
                let cid = bm.open_cursor().unwrap();
                let some_pos = (BUFFER_SIZE * 2 + 5) as u64;
                bm.seek_with_cursor(cid, SeekFrom::Start(some_pos)).unwrap();
                let res = bm.write_with_cursor(cid, &2024_u32.to_le_bytes()).unwrap();
                assert_eq!(4, res);
                bm.close_cursor(cid).unwrap();
            })
        };

        t1.join().unwrap();
        t2.join().unwrap();

        let cursor = bufman.open_cursor().unwrap();

        bufman.seek_with_cursor(cursor, SeekFrom::End(-2)).unwrap();
        let x = bufman.read_u16_with_cursor(cursor).unwrap();
        assert_eq!(42, x);

        bufman
            .seek_with_cursor(cursor, SeekFrom::Start((BUFFER_SIZE * 2 + 5) as u64))
            .unwrap();
        let y = bufman.read_u32_with_cursor(cursor).unwrap();
        assert_eq!(2024, y);

        bufman.close_cursor(cursor).unwrap();

        // Verify that `bufman.file_size` increases by 2 bytes
        assert_eq!(
            (BUFFER_SIZE * 2 + 23 + 2) as u64,
            *bufman.file_size.read().unwrap()
        );
    }

    // 2 threads, one thread writes from region 1 + 2 and another one
    // writes to region 2 + 3
    #[test]
    fn test_conc_writes_across_regions() {
        let file = create_tmp_file(3, 200).unwrap();
        let bufman = Arc::new(BufferManager::new(file).unwrap());

        let pos1 = file_offset(1, 8190);
        let pos2 = file_offset(2, 8190);

        let t1 = {
            let bm = bufman.clone();
            thread::spawn(move || {
                let cid = bm.open_cursor().unwrap();
                bm.seek_with_cursor(cid, SeekFrom::Start(pos1)).unwrap();
                let res = bm.write_with_cursor(cid, &123_u32.to_le_bytes()).unwrap();
                assert_eq!(4, res);
                bm.close_cursor(cid).unwrap();
            })
        };

        let t2 = {
            let bm = bufman.clone();
            thread::spawn(move || {
                let cid = bm.open_cursor().unwrap();
                bm.seek_with_cursor(cid, SeekFrom::Start(pos2)).unwrap();
                let res = bm.write_with_cursor(cid, &456_u32.to_le_bytes()).unwrap();
                assert_eq!(4, res);
                bm.close_cursor(cid).unwrap();
            })
        };

        t1.join().unwrap();
        t2.join().unwrap();

        let cursor = bufman.open_cursor().unwrap();

        bufman
            .seek_with_cursor(cursor, SeekFrom::Start(pos1))
            .unwrap();
        let x = bufman.read_u32_with_cursor(cursor).unwrap();
        assert_eq!(123, x);

        bufman
            .seek_with_cursor(cursor, SeekFrom::Start(pos2))
            .unwrap();
        let y = bufman.read_u32_with_cursor(cursor).unwrap();
        assert_eq!(456, y);

        bufman.close_cursor(cursor).unwrap();

        // Verify that `bufman.file_size` remain the same
        assert_eq!(
            (BUFFER_SIZE * 3 + 200) as u64,
            *bufman.file_size.read().unwrap()
        );
    }

    #[test]
    fn test_conc_reads_writes() {
        // 2 threads, one thread reads from region 5 and another thread
        // writes to region 5 as well.
        let mut file = create_tmp_file(1, 10).unwrap();

        let pos1 = file_offset(1, 5);
        let pos2 = file_offset(1, 45);

        file.seek(SeekFrom::Start(pos1)).unwrap();
        file.write_all(&1000_u32.to_le_bytes()).unwrap();

        let bufman = Arc::new(BufferManager::new(file).unwrap());
        let t1 = {
            // Thread 1 that reads from region 1 and 2
            let bm = bufman.clone();
            thread::spawn(move || {
                let cid = bm.open_cursor().unwrap();
                bm.seek_with_cursor(cid, SeekFrom::Start(pos1)).unwrap();
                let v = bm.read_u32_with_cursor(cid).unwrap();
                assert_eq!(1000_u32, v);
                bm.close_cursor(cid).unwrap();
            })
        };

        let t2 = {
            let bm = bufman.clone();
            thread::spawn(move || {
                let cid = bm.open_cursor().unwrap();
                bm.seek_with_cursor(cid, SeekFrom::Start(pos2)).unwrap();
                let res = bm.write_with_cursor(cid, &456_u16.to_le_bytes()).unwrap();
                assert_eq!(2, res);
                bm.close_cursor(cid).unwrap();
            })
        };

        t1.join().unwrap();
        t2.join().unwrap();

        let cursor = bufman.open_cursor().unwrap();

        bufman
            .seek_with_cursor(cursor, SeekFrom::Start(pos2))
            .unwrap();
        let y = bufman.read_u16_with_cursor(cursor).unwrap();
        assert_eq!(456, y);

        bufman.close_cursor(cursor).unwrap();

        // Verify that `bufman.file_size` remain the same
        assert_eq!((BUFFER_SIZE + 10) as u64, *bufman.file_size.read().unwrap());
    }

    #[test]
    fn test_seek_with_cursor() {
        let filesize = 1000 as usize;
        let file = create_tmp_file_of_size(filesize as u16).unwrap();
        let bufman = BufferManager::new(file).unwrap();
        let cursor = bufman.open_cursor().unwrap();

        // Test SeekFrom::Start cases
        let pos = bufman.seek_with_cursor(cursor, SeekFrom::Start(0)).unwrap();
        assert_eq!(0, pos);
        {
            let cursors = bufman.cursors.read().unwrap();
            let c = cursors.get(&cursor).unwrap();
            assert_eq!(0, c.position);
            assert!(!c.is_eof);
        }

        let pos = bufman
            .seek_with_cursor(cursor, SeekFrom::Start(478))
            .unwrap();
        assert_eq!(478, pos);
        {
            let cursors = bufman.cursors.read().unwrap();
            let c = cursors.get(&cursor).unwrap();
            assert_eq!(478, c.position);
            assert!(!c.is_eof);
        }

        let pos = bufman
            .seek_with_cursor(cursor, SeekFrom::Start(filesize as u64))
            .unwrap();
        assert_eq!(filesize as u64, pos);
        {
            let cursors = bufman.cursors.read().unwrap();
            let c = cursors.get(&cursor).unwrap();
            assert_eq!(filesize as u64, c.position);
            assert!(c.is_eof);
        }

        // Test SeekFrom::End cases
        let pos = bufman.seek_with_cursor(cursor, SeekFrom::End(0)).unwrap();
        assert_eq!(filesize as u64, pos);
        {
            let cursors = bufman.cursors.read().unwrap();
            let c = cursors.get(&cursor).unwrap();
            assert_eq!(filesize as u64, c.position);
            assert!(c.is_eof);
        }

        let pos = bufman.seek_with_cursor(cursor, SeekFrom::End(20)).unwrap();
        assert_eq!(filesize as u64 + 20, pos);
        {
            let cursors = bufman.cursors.read().unwrap();
            let c = cursors.get(&cursor).unwrap();
            assert_eq!(filesize as u64 + 20, c.position);
            assert!(c.is_eof);
        }

        let pos = bufman
            .seek_with_cursor(cursor, SeekFrom::End(-115))
            .unwrap();
        assert_eq!(filesize as u64 - 115, pos);
        {
            let cursors = bufman.cursors.read().unwrap();
            let c = cursors.get(&cursor).unwrap();
            assert_eq!(filesize as u64 - 115, c.position);
            assert!(!c.is_eof);
        }

        // Test SeekFrom::Current cases
        let curr_pos = pos;
        let pos = bufman
            .seek_with_cursor(cursor, SeekFrom::Current(0))
            .unwrap();
        assert_eq!(curr_pos as u64, pos);
        {
            let cursors = bufman.cursors.read().unwrap();
            let c = cursors.get(&cursor).unwrap();
            assert_eq!(curr_pos as u64, c.position);
            assert!(!c.is_eof);
        }

        let curr_pos = pos;
        let pos = bufman
            .seek_with_cursor(cursor, SeekFrom::Current(-100))
            .unwrap();
        assert_eq!(curr_pos as u64 - 100, pos);
        {
            let cursors = bufman.cursors.read().unwrap();
            let c = cursors.get(&cursor).unwrap();
            assert_eq!(curr_pos as u64 - 100, c.position);
            assert!(!c.is_eof);
        }

        let curr_pos = pos;
        let pos = bufman
            .seek_with_cursor(cursor, SeekFrom::Current(100))
            .unwrap();
        assert_eq!(curr_pos as u64 + 100, pos);
        {
            let cursors = bufman.cursors.read().unwrap();
            let c = cursors.get(&cursor).unwrap();
            assert_eq!(curr_pos as u64 + 100, c.position);
            assert!(!c.is_eof);
        }

        let curr_pos = pos;
        let delta = filesize as i64 - curr_pos as i64;
        let pos = bufman
            .seek_with_cursor(cursor, SeekFrom::Current(delta))
            .unwrap();
        assert_eq!(filesize as u64, pos);
        {
            let cursors = bufman.cursors.read().unwrap();
            let c = cursors.get(&cursor).unwrap();
            assert_eq!(filesize as u64, c.position);
            assert!(c.is_eof);
        }

        bufman.close_cursor(cursor).unwrap();
    }

<<<<<<< HEAD
=======
    #[test]
    fn test_read_large_file() {
        let mut rng = rand::thread_rng();

        let mut file = create_tmp_file(0, 0).unwrap();

        let written_data = (0..(100 * 1024 * 1024))
            .map(|_| rng.gen())
            .collect::<Vec<_>>();
        file.write_all(&written_data).unwrap();

        let bufman = BufferManager::new(file).unwrap();
        let cursor = bufman.open_cursor().unwrap();

        let mut read_data = vec![0; 100 * 1024 * 1024];
        let bytes_read = bufman.read_with_cursor(cursor, &mut read_data).unwrap();

        assert_eq!(bytes_read, read_data.len());
        assert_eq!(read_data, written_data);
    }

    #[test]
    fn test_write_large_file() {
        let mut rng = rand::thread_rng();

        let file = create_tmp_file(0, 0).unwrap();
        let bufman = BufferManager::new(file).unwrap();
        let cursor = bufman.open_cursor().unwrap();

        let written_data = (0..(100 * 1024 * 1024))
            .map(|_| rng.gen())
            .collect::<Vec<_>>();
        bufman.write_with_cursor(cursor, &written_data).unwrap();
        bufman.flush().unwrap();

        let mut read_data = vec![0; 100 * 1024 * 1024];

        let mut file = bufman.file.write().unwrap();
        file.seek(SeekFrom::Start(0)).unwrap();
        file.read_exact(&mut read_data).unwrap();

        for (i, (r, w)) in read_data.into_iter().zip(written_data).enumerate() {
            assert_eq!(r, w, "mismatch at {}", i);
        }
    }

>>>>>>> 6841230a
    // Prop test for `get_or_create_region` to check that
    // `region.start` is a multiple of BUFFER_SIZE
    #[quickcheck]
    fn prop_get_or_create_region_start(pos: u16) -> bool {
        let file = create_tmp_file_of_size(u16::MAX).unwrap();
        let bufman = BufferManager::new(file).unwrap();
        let region = bufman.get_or_create_region(pos as u64).unwrap();
        region.start % (BUFFER_SIZE as u64) == 0
    }

    // Prop test for `get_or_create_region` to check that
    // `region.buffer` size is at most equal to BUFFER_SIZE
    #[quickcheck]
    fn prop_get_or_create_region_buffer_size(pos: u16) -> bool {
        let file = create_tmp_file_of_size(u16::MAX).unwrap();
        let bufman = BufferManager::new(file).unwrap();
        let region = bufman.get_or_create_region(pos as u64).unwrap();
        let buffer = region.buffer.read().unwrap();
        buffer.len() <= BUFFER_SIZE
    }

    // Prop test for `get_or_create_region` to check that
    // `region.end` is at most equal to BUFFER_SIZE
    #[quickcheck]
    fn prop_get_or_create_region_end(pos: u16) -> bool {
        let file = create_tmp_file_of_size(u16::MAX).unwrap();
        let bufman = BufferManager::new(file).unwrap();
        let region = bufman.get_or_create_region(pos as u64).unwrap();
        region.end.load(Ordering::SeqCst) <= BUFFER_SIZE
    }

    // Prop test for `read_with_cursor` to check that the return value
    // (total bytes read) is at most equal to the size of the input
    // buffer
    #[quickcheck]
    fn prop_read_with_cursor(size: u16) -> bool {
        let bufsize = size as usize;
        let file = create_tmp_file_of_size(u16::MAX).unwrap();
        let bufman = BufferManager::new(file).unwrap();
        let mut buffer = vec![0; bufsize];
        let cursor = bufman.open_cursor().unwrap();
        let bytes_read = bufman.read_with_cursor(cursor, &mut buffer[..]).unwrap();
        bufman.close_cursor(cursor).unwrap();
        bytes_read <= bufsize
    }

    // Prop test for `write_with_cursor` to check that the return
    // value (total bytes written) is exactly equal to the size of the
    // output buffer
    #[quickcheck]
    fn prop_write_with_cursor(size: u16) -> bool {
        let bufsize = size as usize;
        let file = create_tmp_file_of_size(0).unwrap();
        let bufman = BufferManager::new(file).unwrap();
        let mut buffer = vec![0; bufsize];
        let cursor = bufman.open_cursor().unwrap();
        let bytes_written = bufman.write_with_cursor(cursor, &mut buffer[..]).unwrap();
        bufman.close_cursor(cursor).unwrap();
        bytes_written == bufsize
    }

    // Prop test for `write_with_cursor` to check that all regions
    // that are written to are dirty
    #[quickcheck]
    fn prop_write_then_read(size: u16) -> bool {
        let bufsize = size as usize;
        let file = create_tmp_file_of_size(0).unwrap();
        let bufman = BufferManager::new(file).unwrap();

        // Write to the file
        let mut input_buffer = vec![1; bufsize];
        let cursor = bufman.open_cursor().unwrap();
        bufman
            .write_with_cursor(cursor, &mut input_buffer[..])
            .unwrap();
        bufman.close_cursor(cursor).unwrap();

        // Read from the file
        let mut output_buffer = vec![0; bufsize];
        let cursor = bufman.open_cursor().unwrap();
        bufman
            .read_with_cursor(cursor, &mut output_buffer[..])
            .unwrap();
        bufman.close_cursor(cursor).unwrap();

        output_buffer[..bufsize] == input_buffer[..bufsize]
    }

    // For seek_with_cursor, we just verify that it doesn't crash with
    // u16 type for filesize and position.

    fn check_seek_with_cursor_doesnt_crash(filesize: u16, pos: SeekFrom) -> bool {
        let file = create_tmp_file_of_size(filesize).unwrap();
        let bufman = BufferManager::new(file).unwrap();
        let cursor = bufman.open_cursor().unwrap();
        let result = bufman.seek_with_cursor(cursor, pos);
        bufman.close_cursor(cursor).unwrap();
        result.is_ok()
    }

    #[quickcheck]
    fn prop_seek_with_cursor_from_start(filesize: u16, pos: u16) -> bool {
        check_seek_with_cursor_doesnt_crash(filesize, SeekFrom::Start(pos as u64))
    }

    #[quickcheck]
    fn prop_seek_with_cursor_from_end(filesize: u16, pos: i16) -> bool {
        check_seek_with_cursor_doesnt_crash(filesize, SeekFrom::End(pos as i64))
    }

    #[quickcheck]
    fn prop_seek_with_cursor_from_current(filesize: u16, pos: i16) -> bool {
        check_seek_with_cursor_doesnt_crash(filesize, SeekFrom::Current(pos as i64))
    }
}<|MERGE_RESOLUTION|>--- conflicted
+++ resolved
@@ -447,10 +447,7 @@
 
     use super::*;
     use quickcheck_macros::quickcheck;
-<<<<<<< HEAD
-=======
     use rand::Rng;
->>>>>>> 6841230a
     use std::thread;
     use tempfile::tempfile;
 
@@ -1211,8 +1208,6 @@
         bufman.close_cursor(cursor).unwrap();
     }
 
-<<<<<<< HEAD
-=======
     #[test]
     fn test_read_large_file() {
         let mut rng = rand::thread_rng();
@@ -1259,7 +1254,6 @@
         }
     }
 
->>>>>>> 6841230a
     // Prop test for `get_or_create_region` to check that
     // `region.start` is a multiple of BUFFER_SIZE
     #[quickcheck]
