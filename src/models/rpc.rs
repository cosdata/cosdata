<<<<<<< HEAD
use super::{common::WaCustomError, types::{MetricResult, VectorId}};
use crate::{
    indexes::inverted_index_types::SparsePair, metadata, models::user::{AddUserResp, AuthResp, Statistics}
};
use serde::{
    de::{self, Visitor},
    Deserialize, Deserializer, Serialize,
};
use std::{collections::HashMap, fmt};
=======
use super::types::{MetricResult, VectorId};
use crate::models::user::{AddUserResp, AuthResp, Statistics};
use serde::{Deserialize, Serialize};
use std::collections::HashMap;
>>>>>>> feda6d02

#[derive(Debug, Serialize, Deserialize, PartialEq)]
pub struct Authenticate {
    username: String,
    password: String,
    pretty_print: bool,
}

#[derive(Debug, Serialize, Deserialize, PartialEq)]
pub struct AddUser {
    username: String,
    api_expiry_time: Option<String>,
    api_quota: Option<i32>,
    first_name: String,
    last_name: String,
    email: String,
    roles: Option<Vec<String>>,
}

#[derive(Debug, Serialize, Deserialize, PartialEq)]
pub struct VectorANN {
    pub vector_db_name: String,
    pub vector: Vec<f32>,
    pub filter: Option<Filter>,
    pub nn_count: Option<usize>,
}

#[derive(Debug, Serialize, Deserialize, PartialEq)]
pub struct BatchVectorANN {
    pub vector_db_name: String,
    pub vectors: Vec<Vec<f32>>,
    pub filter: Option<Filter>,
    pub nn_count: Option<usize>,
}

#[derive(Debug, Serialize, Deserialize, PartialEq)]
pub struct FetchNeighbors {
    pub vector_db_name: String,
    pub vector_id: u64,
}

#[derive(Debug, Clone, Serialize, Deserialize, PartialEq)]
pub struct UpsertVectors {
    pub vector_db_name: String,
    pub vectors: Vec<DenseVector>,
}

#[derive(Debug, Serialize, Deserialize, PartialEq)]
pub struct CreateVectorDb {
    pub vector_db_name: String,
    pub dimensions: i32,
    pub max_val: Option<f32>,
    pub min_val: Option<f32>,
}

#[derive(Debug, Serialize, Deserialize, PartialEq)]
pub enum RPCResponseBody {
    AuthenticateResp {
        auth: AuthResp,
    },
    RespAddUser {
        add_user: AddUserResp,
    },
    RespUpsertVectors {
        insert_stats: Option<Statistics>,
    },
    RespVectorKNN {
        knn: Vec<(u64, MetricResult)>,
    },
    RespFetchNeighbors {
        vector: DenseVector,
        neighbors: Vec<(u64, MetricResult)>,
    },
    #[serde(untagged)]
    RespCreateVectorDb {
        id: String,
        name: String,
        dimensions: usize,
        min_val: Option<f32>,
        max_val: Option<f32>,
        // created_at: String, // will be added when vector store has a creation timestamp
    },
}

#[derive(Debug, Clone, Serialize, Deserialize, PartialEq)]
pub struct DenseVector {
    pub id: VectorId,
    pub values: Vec<f32>,
}

// #[derive(Debug, Clone, Serialize, Deserialize, PartialEq)]
// pub struct VectorList {
//     pub vectors: Vec<Vector>,
// }

pub type Single = MetadataColumnValue;

// @NOTE: Comparison with multiple fields not support for now
// pub type Multiple = Vec<MetadataColumnValue>;

// Define the generic MetadataColumn type
#[allow(clippy::enum_variant_names)]
#[derive(Serialize, Deserialize, Debug, PartialEq)]
#[serde(untagged)]
pub enum MetadataColumnValue {
    StringValue(String),
    IntValue(i32),
    // @NOTE: Float not supported yet
    // FloatValue(f64),
}

impl MetadataColumnValue {
    fn to_fieldvalue(&self) -> metadata::FieldValue {
        match self {
            Self::StringValue(s) => metadata::FieldValue::String(s.to_owned()),
            Self::IntValue(n) => metadata::FieldValue::Int(*n),
        }
    }
}

#[derive(Serialize, Deserialize, Debug, PartialEq)]
pub enum ComparisonOperator {
    #[serde(rename = "$eq")]
    Eq(Single),

    #[serde(rename = "$ne")]
    Ne(Single),

    // @NOTE: Only eq and neq are supported for now

    // #[serde(rename = "$gt")]
    // Gt(Single),

    // #[serde(rename = "$gte")]
    // Gte(Single),

    // #[serde(rename = "$lt")]
    // Lt(Single),

    // #[serde(rename = "$lte")]
    // Lte(Single),

    // #[serde(rename = "$in")]
    // In(Multiple),

    // #[serde(rename = "$nin")]
    // Nin(Multiple),
}

impl ComparisonOperator {
    fn to_predicate(&self, key: &str) -> metadata::Predicate {
        let (op, v) = match self {
            Self::Eq(v) => (metadata::Operator::Equal, v),
            Self::Ne(v) => (metadata::Operator::NotEqual, v),
        };
        metadata::Predicate {
            field_name: key.to_owned(),
            field_value: v.to_fieldvalue(),
            operator: op,
        }
    }
}

#[derive(Serialize, Deserialize, Debug, PartialEq)]
pub enum LogicalOperator {
    #[serde(rename = "$and")]
    And(Vec<Filter>),

    #[serde(rename = "$or")]
    Or(Vec<Filter>),
}

#[derive(Serialize, Deserialize, Debug, PartialEq)]
#[serde(untagged)]
pub enum Filter {
    Comparison {
        #[serde(flatten)]
        column: HashMap<String, ComparisonOperator>,
    },
    Logical(LogicalOperator),
}

impl Filter {
    /// Converts the filter in request body to internal
    /// representation. Perhaps the two types can be unified later
    fn to_internal(&self) -> Result<metadata::Filter, WaCustomError> {
        let filter_err = |msg: &str| {
            WaCustomError::MetadataError(metadata::Error::UnsupportedFilter(msg.to_string()))
        };
        match self {
            Self::Comparison { column } => {
                if column.len() == 1 {
                    let (key, cop) = column.iter().next().unwrap();
                    let pred = cop.to_predicate(key);
                    Ok(metadata::Filter::Is(pred))
                } else {
                    let mut preds = vec![];
                    for (key, cop) in column.iter() {
                        preds.push(cop.to_predicate(key));
                    }
                    Ok(metadata::Filter::And(preds))
                }
            },
            Self::Logical(LogicalOperator::And(filters)) => {
                let mut preds = vec![];
                for f in filters {
                    match f {
                        Filter::Comparison { column } => {
                            for (key, cop) in column.iter() {
                                preds.push(cop.to_predicate(key));
                            }
                        },
                        // @NOTE: Nested predicates are not
                        // supported.
                        Filter::Logical(_) => return Err(filter_err("nested predicates not supported")),
                    }
                }
                Ok(metadata::Filter::And(preds))
            },
            Self::Logical(LogicalOperator::Or(filters)) => {
                let mut preds = vec![];
                for f in filters {
                    match f {
                        Filter::Comparison { column } => {
                            if column.len() > 1 {
                                // @NOTE: Mixing And and Or predicates
                                // is not supported. Perhaps change
                                // the error type to add a message
                                return Err(filter_err("mixing and, or predicates not supported"))
                            }
                            for (key, cop) in column.iter() {
                                preds.push(cop.to_predicate(key));
                            }
                        },
                        // @NOTE: Nested predicates are not
                        // supported. Perhaps change the error type to
                        // add a message
                        Filter::Logical(_) => return Err(filter_err("nested predicates not supported")),
                    }
                }
                Ok(metadata::Filter::Or(preds))
            },
        }
    }
}

#[cfg(test)]
mod tests {

    use super::*;
    use crate::metadata;

    #[test]
    fn test_filter_serde() {
        let input = "{\"foo\":{\"$eq\":\"hello\"},\"bar\":{\"$ne\":1}}";
        let filter: Filter = serde_json::from_str(input).unwrap();
        match filter {
            Filter::Comparison { column } => {
                let foo = column.get("foo").unwrap();
                match foo {
                    ComparisonOperator::Eq(MetadataColumnValue::StringValue(x)) => assert_eq!("hello", x),
                    _ => assert!(false),
                }

                let bar = column.get("bar").unwrap();
                match bar {
                    ComparisonOperator::Ne(MetadataColumnValue::IntValue(x)) => assert_eq!(1, *x),
                    _ => assert!(false),
                }
            },
            Filter::Logical(_) => assert!(false),
        }

        let input = "{\"$and\":[{\"foo\":{\"$eq\":\"abc\"}},{\"bar\":{\"$ne\":\"def\"}}]}";
        let filter: Filter = serde_json::from_str(input).unwrap();
        match filter {
            Filter::Logical(LogicalOperator::And(vec)) => {
                match &vec[0] {
                    Filter::Comparison { column } => {
                        let foo = column.get("foo").unwrap();
                        match foo {
                            ComparisonOperator::Eq(MetadataColumnValue::StringValue(x)) => assert_eq!("abc", x),
                            _ => assert!(false),
                        }
                    },
                    _ => assert!(false),
                }

                match &vec[1] {
                    Filter::Comparison { column } => {
                        let bar = column.get("bar").unwrap();
                        match bar {
                            ComparisonOperator::Ne(MetadataColumnValue::StringValue(x)) => assert_eq!("def", x),
                            _ => assert!(false),
                        }
                    },
                    _ => assert!(false),
                }
            },
            _ => assert!(false),
        }
    }

    #[test]
    fn test_to_internal() {
        // Filter with a single column
        let mut column = HashMap::new();
        column.insert("foo".to_string(), ComparisonOperator::Eq(MetadataColumnValue::StringValue("hello".to_string())));
        let filter = Filter::Comparison { column };
        let internal = filter.to_internal().unwrap();
        match internal {
            metadata::Filter::Is(pred) => {
                assert_eq!("foo", pred.field_name);
                assert_eq!(metadata::FieldValue::String("hello".to_string()), pred.field_value);
                match pred.operator {
                    metadata::Operator::Equal => assert!(true),
                    _ => assert!(false),
                }
            },
            _ => assert!(false),
        }

        // Filter with multiple columns
        let mut column = HashMap::new();
        column.insert("a".to_string(), ComparisonOperator::Eq(MetadataColumnValue::StringValue("hello".to_string())));
        column.insert("b".to_string(), ComparisonOperator::Ne(MetadataColumnValue::IntValue(2)));
        let filter = Filter::Comparison { column };
        let internal = filter.to_internal().unwrap();
        match internal {
            metadata::Filter::And(preds) => {
                assert_eq!(2, preds.len());
                let p1 = preds.iter().find(|p| p.field_name == "a").unwrap();
                assert_eq!("a", p1.field_name);
                assert_eq!(metadata::FieldValue::String("hello".to_string()), p1.field_value);
                match p1.operator {
                    metadata::Operator::Equal => assert!(true),
                    _ => assert!(false),
                }

                let p2 = preds.iter().find(|p| p.field_name == "b").unwrap();
                assert_eq!("b", p2.field_name);
                assert_eq!(metadata::FieldValue::Int(2), p2.field_value);
                match p2.operator {
                    metadata::Operator::NotEqual => assert!(true),
                    _ => assert!(false),
                }
            },
            _ => assert!(false),
        }

        // Filter with Logical::And + single column filters
        let mut c1 = HashMap::new();
        c1.insert("a".to_string(), ComparisonOperator::Eq(MetadataColumnValue::StringValue("hello".to_string())));
        let f1 = Filter::Comparison { column: c1 };
        let mut c2 = HashMap::new();
        c2.insert("b".to_string(), ComparisonOperator::Ne(MetadataColumnValue::IntValue(2)));
        let f2 = Filter::Comparison { column: c2 };
        let filter = Filter::Logical(LogicalOperator::And(vec![f1, f2]));
        let internal = filter.to_internal().unwrap();
        match internal {
            metadata::Filter::And(preds) => {
                assert_eq!(2, preds.len());
                let p1 = preds.iter().find(|p| p.field_name == "a").unwrap();
                assert_eq!("a", p1.field_name);
                assert_eq!(metadata::FieldValue::String("hello".to_string()), p1.field_value);
                match p1.operator {
                    metadata::Operator::Equal => assert!(true),
                    _ => assert!(false),
                }

                let p2 = preds.iter().find(|p| p.field_name == "b").unwrap();
                assert_eq!("b", p2.field_name);
                assert_eq!(metadata::FieldValue::Int(2), p2.field_value);
                match p2.operator {
                    metadata::Operator::NotEqual => assert!(true),
                    _ => assert!(false),
                }
            },
            _ => assert!(false),
        }

        // Filter with Logical::And + Multiple columns filters
        let mut c1 = HashMap::new();
        c1.insert("a".to_string(), ComparisonOperator::Eq(MetadataColumnValue::StringValue("hello".to_string())));
        c1.insert("b".to_string(), ComparisonOperator::Eq(MetadataColumnValue::StringValue("world".to_string())));
        let f1 = Filter::Comparison { column: c1 };
        let mut c2 = HashMap::new();
        c2.insert("c".to_string(), ComparisonOperator::Ne(MetadataColumnValue::IntValue(2)));
        c2.insert("d".to_string(), ComparisonOperator::Eq(MetadataColumnValue::IntValue(10)));
        let f2 = Filter::Comparison { column: c2 };
        let filter = Filter::Logical(LogicalOperator::And(vec![f1, f2]));
        let internal = filter.to_internal().unwrap();
        match internal {
            metadata::Filter::And(preds) => assert_eq!(4, preds.len()),
            _ => assert!(false),
        }

        // Filter with Logical::Or + single column filters
        let mut c1 = HashMap::new();
        c1.insert("a".to_string(), ComparisonOperator::Eq(MetadataColumnValue::StringValue("hello".to_string())));
        let f1 = Filter::Comparison { column: c1 };
        let mut c2 = HashMap::new();
        c2.insert("b".to_string(), ComparisonOperator::Ne(MetadataColumnValue::IntValue(2)));
        let f2 = Filter::Comparison { column: c2 };
        let filter = Filter::Logical(LogicalOperator::Or(vec![f1, f2]));
        let internal = filter.to_internal().unwrap();
        match internal {
            metadata::Filter::Or(preds) => {
                assert_eq!(2, preds.len());
                let p1 = preds.iter().find(|p| p.field_name == "a").unwrap();
                assert_eq!("a", p1.field_name);
                assert_eq!(metadata::FieldValue::String("hello".to_string()), p1.field_value);
                match p1.operator {
                    metadata::Operator::Equal => assert!(true),
                    _ => assert!(false),
                }

                let p2 = preds.iter().find(|p| p.field_name == "b").unwrap();
                assert_eq!("b", p2.field_name);
                assert_eq!(metadata::FieldValue::Int(2), p2.field_value);
                match p2.operator {
                    metadata::Operator::NotEqual => assert!(true),
                    _ => assert!(false),
                }
            },
            _ => assert!(false),
        }

        // Filter with Logical::Or + multiple columns filters (must fail)
        let mut c1 = HashMap::new();
        c1.insert("a".to_string(), ComparisonOperator::Eq(MetadataColumnValue::StringValue("hello".to_string())));
        c1.insert("b".to_string(), ComparisonOperator::Eq(MetadataColumnValue::StringValue("world".to_string())));
        let f1 = Filter::Comparison { column: c1 };
        let mut c2 = HashMap::new();
        c2.insert("c".to_string(), ComparisonOperator::Ne(MetadataColumnValue::IntValue(2)));
        c2.insert("d".to_string(), ComparisonOperator::Eq(MetadataColumnValue::IntValue(10)));
        let f2 = Filter::Comparison { column: c2 };
        let filter = Filter::Logical(LogicalOperator::Or(vec![f1, f2]));
        match filter.to_internal() {
            Err(e) => {
                match e {
                    WaCustomError::MetadataError(metadata::Error::UnsupportedFilter(msg)) => {
                        assert_eq!("mixing and, or predicates not supported", msg)
                    }
                    _ => assert!(false),
                }
            },
            _ => assert!(false),
        }
    }
}<|MERGE_RESOLUTION|>--- conflicted
+++ resolved
@@ -1,19 +1,7 @@
-<<<<<<< HEAD
-use super::{common::WaCustomError, types::{MetricResult, VectorId}};
-use crate::{
-    indexes::inverted_index_types::SparsePair, metadata, models::user::{AddUserResp, AuthResp, Statistics}
-};
-use serde::{
-    de::{self, Visitor},
-    Deserialize, Deserializer, Serialize,
-};
-use std::{collections::HashMap, fmt};
-=======
-use super::types::{MetricResult, VectorId};
-use crate::models::user::{AddUserResp, AuthResp, Statistics};
+use super::{common::WaCustomError, types::{MetricResult, VectorId}};        
+use crate::{metadata, models::user::{AddUserResp, AuthResp, Statistics}};
 use serde::{Deserialize, Serialize};
 use std::collections::HashMap;
->>>>>>> feda6d02
 
 #[derive(Debug, Serialize, Deserialize, PartialEq)]
 pub struct Authenticate {
