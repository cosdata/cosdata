use crate::app_context::AppContext;
use crate::distance::DistanceFunction;
use crate::macros::key;
use crate::models::buffered_io::BufferManager;
use crate::models::common::*;
use crate::models::file_persist::*;
use crate::models::identity_collections::IdentitySet;
use crate::models::kmeans::{concat_vectors, generate_initial_centroids, kmeans, should_continue};
use crate::models::lazy_load::*;
use crate::models::types::*;
use crate::models::versioning::Hash;
use crate::quantization::{Quantization, StorageType};
use crate::storage::Storage;
use arcshift::ArcShift;
use lmdb::{Transaction, WriteFlags};
use rand::{thread_rng, Rng};
use rayon::iter::{IntoParallelIterator, ParallelIterator};
use smallvec::SmallVec;
use std::array::TryFromSliceError;
use std::cmp::Ordering;
use std::collections::HashSet;
<<<<<<< HEAD
use std::fs::OpenOptions;
=======
>>>>>>> ad1f9274
use std::io::SeekFrom;
use std::sync::Arc;

pub fn ann_search(
    vec_store: Arc<VectorStore>,
    vector_emb: QuantizedVectorEmbedding,
    cur_entry: LazyItem<MergedNode>,
    cur_level: HNSWLevel,
) -> Result<Option<Vec<(LazyItem<MergedNode>, MetricResult)>>, WaCustomError> {
    let fvec = vector_emb.quantized_vec.clone();
    let mut skipm = HashSet::new();
    skipm.insert(vector_emb.hash_vec.clone());

    let cur_node = cur_entry.get_data(vec_store.cache.clone());

    let mut prop_arc = cur_node.prop.clone();
    let prop_state = prop_arc.get();

    let node_prop = match &*prop_state {
        PropState::Ready(prop) => prop,
        PropState::Pending(_) => {
            return Err(WaCustomError::NodeError(
                "Node prop is in pending state".to_string(),
            ))
        }
    };

    let z = traverse_find_nearest(
        vec_store.clone(),
        cur_entry.clone(),
        fvec.clone(),
        vector_emb.hash_vec.clone(),
        0,
        &mut skipm,
        cur_level,
        false,
    )?;

    let dist = vec_store
        .distance_metric
        .calculate(&fvec, &node_prop.value)?;

    let z = if z.is_empty() {
        vec![(cur_entry.clone(), dist)]
    } else {
        z
    };

    let result = if cur_level.0 == 0 {
        Some(vec![])
    } else {
        ann_search(
            vec_store,
            vector_emb,
            z[0].0.clone(),
            HNSWLevel(cur_level.0 - 1),
        )?
    };

    Ok(add_option_vecs(&result, &Some(z)))
}

pub fn vector_fetch(
    vec_store: Arc<VectorStore>,
    vector_id: VectorId,
) -> Result<Vec<Option<(VectorId, Vec<(VectorId, MetricResult)>)>>, WaCustomError> {
    let mut results = Vec::new();

    for lev in 0..=vec_store.hnsw_params.clone().get().num_layers {
        let maybe_res = load_vector_id_lsmdb(HNSWLevel(lev), vector_id.clone());
        let neighbors = maybe_res
            .try_get_data(vec_store.cache.clone())
            .ok()
            .and_then(|data| {
                let id = get_vector_id_from_node(data.clone())?;

                Some((
                    id,
                    data.neighbors
                        .iter()
                        .filter_map(|ne| {
                            let data = ne.1.try_get_data(vec_store.cache.clone()).ok()?;
                            Some((get_vector_id_from_node(data)?, ne.0))
                        })
                        .collect(),
                ))
            });

        results.push(neighbors);
    }
    Ok(results)
}

fn get_vector_id_from_node(node: Arc<MergedNode>) -> Option<VectorId> {
    let mut prop_arc = node.prop.clone();
    match prop_arc.get() {
        PropState::Ready(node_prop) => Some(node_prop.id.clone()),
        PropState::Pending(_) => None,
    }
}

pub fn write_embedding(
    bufman: Arc<BufferManager>,
    emb: &RawVectorEmbedding,
) -> Result<u32, WaCustomError> {
    // TODO: select a better value for `N` (number of bytes to pre-allocate)
    let serialized = rkyv::to_bytes::<_, 256>(emb)
        .map_err(|e| WaCustomError::SerializationError(e.to_string()))?;

    let len = serialized.len() as u32;
    let cursor = bufman.open_cursor()?;

    let start = bufman.seek_with_cursor(cursor, SeekFrom::End(0))? as u32;
    bufman.write_u32_with_cursor(cursor, len)?;
    bufman.write_with_cursor(cursor, &serialized)?;

    bufman.close_cursor(cursor)?;

    Ok(start)
}

pub struct EmbeddingOffset {
    pub version: Hash,
    pub offset: u32,
}

impl EmbeddingOffset {
    pub fn serialize(&self) -> Vec<u8> {
        let mut result = Vec::with_capacity(8);

        result.extend_from_slice(&self.version.to_le_bytes());
        result.extend_from_slice(&self.offset.to_le_bytes());

        result
    }

    pub fn deserialize(bytes: &[u8]) -> Result<Self, &'static str> {
        if bytes.len() != 8 {
            return Err("Input must be exactly 8 bytes");
        }

        let version = u32::from_le_bytes(bytes[0..4].try_into().unwrap());
        let offset = u32::from_le_bytes(bytes[4..8].try_into().unwrap());

        Ok(Self {
            version: Hash::from(version),
            offset,
        })
    }
}

/// Retrieves a raw embedding vector from the vector store by its ID.
///
/// This function performs the following steps to retrieve the embedding:
/// 1. Begins a read-write transaction with the LMDB environment.
/// 2. Retrieves the serialized offset of the embedding from the database using the provided `vector_id`.
/// 3. Deserializes the offset to obtain the embedding offset and version.
/// 4. Uses a `BufferManagerFactory` to create a buffer manager for the appropriate version.
/// 5. Reads the embedding from the buffer using the offset.
///
/// # Arguments
///
/// * `vec_store` - An `Arc`-wrapped `VectorStore` instance, which contains the LMDB environment and database for embeddings.
/// * `vector_id` - The ID of the vector whose embedding is to be retrieved.
///
/// # Returns
///
/// * `Ok(RawVectorEmbedding)` - On success, returns the embedding associated with the given `vector_id`.
/// * `Err(WaCustomError)` - On failure, returns a custom error indicating the reason for the failure.
///
/// # Errors
///
/// This function may return an `Err` variant of `WaCustomError` in cases where:
/// * There is an error beginning the LMDB transaction (e.g., database access issues).
/// * The `vector_id` does not exist in the database, leading to a failure when retrieving the serialized offset.
/// * Deserialization of the embedding offset fails.
/// * There are issues with accessing or reading from the buffer manager.
///
/// # Examples
///
/// ```
/// use std::sync::Arc;
/// use std::path::Path;
/// use my_crate::{VectorStore, get_embedding_by_id, RawVectorEmbedding, WaCustomError, VectorId};
///
/// let vec_store = Arc::new(VectorStore::new());
/// let vector_id = VectorId::Int(42); // Example vector ID
/// match get_embedding_by_id(vec_store.clone(), vector_id) {
///     Ok(embedding) => println!("Embedding: {:?}", embedding),
///     Err(err) => eprintln!("Error retrieving embedding: {:?}", err),
/// }
/// ```
///
/// # Panics
///
/// This function does not panic.
///
/// # Notes
///
/// Ensure that the buffer manager and the database are correctly initialized and configured before calling this function.
/// The function assumes the existence of methods and types like `EmbeddingOffset::deserialize`, `BufferManagerFactory::new`, and `read_embedding` which should be implemented correctly.
pub fn get_embedding_by_id(
    ctx: Arc<AppContext>,
    vec_store: Arc<VectorStore>,
    vector_id: VectorId,
) -> Result<RawVectorEmbedding, WaCustomError> {
    let env = vec_store.lmdb.env.clone();
    let embedding_db = vec_store.lmdb.embeddings_db.clone();

    let txn = env
        .begin_rw_txn()
        .map_err(|e| WaCustomError::DatabaseError(format!("Failed to begin transaction: {}", e)))?;

    let offset_serialized = txn
        .get(*embedding_db, &vector_id.to_string())
        .map_err(|e| {
            WaCustomError::DatabaseError(format!(
                "Failed to get serialized embedding offset: {}",
                e
            ))
        })?;

    let embedding_offset = EmbeddingOffset::deserialize(offset_serialized)
        .map_err(|e| WaCustomError::DatabaseError(e.to_string()))?;

    let offset = embedding_offset.offset;
    let current_version = embedding_offset.version;
    let bufman = ctx.vec_raw_manager.get(&current_version)?;
    let (embedding, _next) = read_embedding(bufman.clone(), offset)?;

    Ok(embedding)
}

fn read_embedding(
    bufman: Arc<BufferManager>,
    offset: u32,
) -> Result<(RawVectorEmbedding, u32), WaCustomError> {
    let cursor = bufman.open_cursor()?;

    bufman
        .seek_with_cursor(cursor, SeekFrom::Start(offset as u64))
        .map_err(|e| WaCustomError::DeserializationError(e.to_string()))?;

    let len = bufman
        .read_u32_with_cursor(cursor)
        .map_err(|e| WaCustomError::DeserializationError(e.to_string()))?;

    let mut buf = vec![0; len as usize];

    bufman
        .read_with_cursor(cursor, &mut buf)
        .map_err(|e| WaCustomError::DeserializationError(e.to_string()))?;

    let emb = unsafe { rkyv::from_bytes_unchecked(&buf) }.map_err(|e| {
        WaCustomError::DeserializationError(format!("Failed to deserialize VectorEmbedding: {}", e))
    })?;

    let next = bufman
        .cursor_position(cursor)
        .map_err(|e| WaCustomError::DeserializationError(e.to_string()))? as u32;

    bufman.close_cursor(cursor)?;

    Ok((emb, next))
}

fn auto_config_storage_type(vec_store: Arc<VectorStore>, vectors: &[&[f32]]) {
    let threshold = 0.0;
    let iterations = 32;

    let vec = concat_vectors(vectors);

    // First iteration with k = 16
    let initial_centroids_16 = generate_initial_centroids(&vec, 16);
    let (_, counts_16) = kmeans(&vec, &initial_centroids_16, iterations);
    let storage_type = if should_continue(&counts_16, threshold, 8) {
        // Second iteration with k = 8
        let initial_centroids_8 = generate_initial_centroids(&vec, 8);
        let (_, counts_8) = kmeans(&vec, &initial_centroids_8, iterations);
        if should_continue(&counts_8, threshold, 4) {
            // Third iteration with k = 4
            let initial_centroids_4 = generate_initial_centroids(&vec, 4);
            let (_, counts_4) = kmeans(&vec, &initial_centroids_4, iterations);

            if should_continue(&counts_4, threshold, 2) {
                StorageType::SubByte(1)
            } else {
                StorageType::SubByte(2)
            }
        } else {
            StorageType::SubByte(3)
        }
    } else {
        StorageType::UnsignedByte
    };

    vec_store.storage_type.update_shared(storage_type);
}

pub fn insert_embedding(
    bufman: Arc<BufferManager>,
    vec_store: Arc<VectorStore>,
    emb: &RawVectorEmbedding,
    current_version: Hash,
) -> Result<(), WaCustomError> {
    let env = vec_store.lmdb.env.clone();
    let db = vec_store.lmdb.db.clone();

    let mut txn = env
        .begin_rw_txn()
        .map_err(|e| WaCustomError::DatabaseError(format!("Failed to begin transaction: {}", e)))?;

    let count_unindexed = match txn.get(*db, &"count_unindexed") {
        Ok(bytes) => {
            let bytes = bytes.try_into().map_err(|e: TryFromSliceError| {
                WaCustomError::DeserializationError(e.to_string())
            })?;
            u32::from_le_bytes(bytes)
        }
        Err(lmdb::Error::NotFound) => 0,
        Err(err) => return Err(WaCustomError::DatabaseError(err.to_string())),
    };

    let offset = write_embedding(bufman, emb)?;

    let offset = EmbeddingOffset {
        version: current_version,
        offset,
    };
    let offset_serialized = offset.serialize();

<<<<<<< HEAD
    txn.put(
        *embedding_db,
        &emb.hash_vec.to_string(),
        &offset_serialized,
        WriteFlags::empty(),
    )
    .map_err(|e| WaCustomError::DatabaseError(format!("Failed to put data: {}", e)))?;
=======
    let embedding_key = key!(e:emb.hash_vec);

    txn.put(*db, &embedding_key, &offset_serialized, WriteFlags::empty())
        .map_err(|e| WaCustomError::DatabaseError(format!("Failed to put data: {}", e)))?;
    let current_version_bytes = current_version.to_le_bytes();

    let should_update_next_version = match txn.get(*db, &"next_version") {
        Ok(bytes) => bytes != &current_version_bytes,
        Err(lmdb::Error::NotFound) => true,
        Err(err) => {
            return Err(WaCustomError::DatabaseError(err.to_string()));
        }
    };

    if should_update_next_version {
        txn.put(
            *db,
            &"next_version",
            &current_version_bytes,
            WriteFlags::empty(),
        )
        .map_err(|e| WaCustomError::DatabaseError(format!("Failed to put data: {}", e)))?;
    }
>>>>>>> ad1f9274

    txn.put(
        *db,
        &"count_unindexed",
        &(count_unindexed + 1).to_le_bytes(),
        WriteFlags::empty(),
    )
    .map_err(|e| {
        WaCustomError::DatabaseError(format!("Failed to update `count_unindexed`: {}", e))
    })?;

    txn.commit().map_err(|e| {
        WaCustomError::DatabaseError(format!("Failed to commit transaction: {}", e))
    })?;

    Ok(())
}

pub fn index_embeddings(
    vec_store: Arc<VectorStore>,
    upload_process_batch_size: usize,
) -> Result<(), WaCustomError> {
    let env = vec_store.lmdb.env.clone();
    let db = vec_store.lmdb.db.clone();

    let txn = env
        .begin_ro_txn()
        .map_err(|e| WaCustomError::DatabaseError(format!("Failed to begin transaction: {}", e)))?;

    let mut count_indexed = match txn.get(*db, &"count_indexed") {
        Ok(bytes) => {
            let bytes = bytes.try_into().map_err(|e: TryFromSliceError| {
                WaCustomError::DeserializationError(e.to_string())
            })?;
            u32::from_le_bytes(bytes)
        }
        Err(lmdb::Error::NotFound) => 0,
        Err(err) => return Err(WaCustomError::DatabaseError(err.to_string())),
    };

    let mut count_unindexed = match txn.get(*db, &"count_unindexed") {
        Ok(bytes) => {
            let bytes = bytes.try_into().map_err(|e: TryFromSliceError| {
                WaCustomError::DeserializationError(e.to_string())
            })?;
            u32::from_le_bytes(bytes)
        }
        Err(lmdb::Error::NotFound) => 0,
        Err(err) => return Err(WaCustomError::DatabaseError(err.to_string())),
    };

<<<<<<< HEAD
    let embedding_offset = match txn.get(*metadata_db, &"next_embedding_offset") {
        Ok(bytes) => EmbeddingOffset::deserialize(bytes)
            .map_err(|e| WaCustomError::DeserializationError(e.to_string()))?,
        Err(err) => return Err(WaCustomError::DatabaseError(err.to_string())),
    };
    let version = embedding_offset.version;
=======
    let version =
        Hash::from(match txn.get(*db, &"next_version") {
            Ok(bytes) => u32::from_le_bytes(bytes.try_into().map_err(|e: TryFromSliceError| {
                WaCustomError::DeserializationError(e.to_string())
            })?),
            Err(err) => return Err(WaCustomError::DatabaseError(err.to_string())),
        });
>>>>>>> ad1f9274
    let version_hash = vec_store
        .vcs
        .get_version_hash(&version)
        .map_err(|e| WaCustomError::DatabaseError(e.to_string()))?
        .expect("Current version hash not found");
    let version_number = *version_hash.version as u16;

    txn.abort();

    let mut index = |embeddings: Vec<RawVectorEmbedding>,
                     next_offset: u32|
     -> Result<(), WaCustomError> {
        let mut quantization_arc = vec_store.quantization_metric.clone();
        // Set to auto config but is not configured
        if vec_store.get_auto_config_flag() && !vec_store.get_configured_flag() {
            let quantization = quantization_arc.get();
            let mut new_quantization = quantization.clone();
            let vectors: Vec<&[f32]> = embeddings
                .iter()
                .map(|embedding| &embedding.raw_vec as &[f32])
                .collect();
            new_quantization.train(&vectors)?;
            quantization_arc.update(new_quantization);
            auto_config_storage_type(vec_store.clone(), &vectors);
            vec_store.set_configured_flag(true);
        }
        let quantization = quantization_arc.get();
        let results: Vec<()> = embeddings
            .into_par_iter()
            .map(|raw_emb| {
                let lp = &vec_store.levels_prob;
                let iv = get_max_insert_level(rand::random::<f32>().into(), lp.clone());
                let quantized_vec = Arc::new(
                    quantization
                        .quantize(
                            &raw_emb.raw_vec,
                            vec_store.storage_type.clone().get().clone(),
                        )
                        .expect("Quantization failed"),
                );
                let prop = ArcShift::new(PropState::Ready(Arc::new(NodeProp {
                    id: raw_emb.hash_vec.clone(),
                    value: quantized_vec.clone(),
                    location: None,
                })));
                let embedding = QuantizedVectorEmbedding {
                    quantized_vec,
                    hash_vec: raw_emb.hash_vec,
                };

                index_embedding(
                    vec_store.clone(),
                    None,
                    embedding,
                    prop,
                    vec_store.root_vec.item.clone().get().clone(),
                    HNSWLevel(vec_store.hnsw_params.clone().get().num_layers),
                    HNSWLevel(iv.try_into().unwrap()),
                    version,
                    version_number,
                )
                .expect("index_embedding failed");
            })
            .collect();

        let batch_size = results.len() as u32;
        count_indexed += batch_size;
        count_unindexed -= batch_size;

        let mut txn = env.begin_rw_txn().map_err(|e| {
            WaCustomError::DatabaseError(format!("Failed to begin transaction: {}", e))
        })?;

        let next_embedding_offset = EmbeddingOffset {
            version,
            offset: next_offset,
        };
        let next_embedding_offset_serialized = next_embedding_offset.serialize();

        txn.put(
            *metadata_db,
            &"next_embedding_offset",
            &next_embedding_offset_serialized,
            WriteFlags::empty(),
        )
        .map_err(|e| {
            WaCustomError::DatabaseError(format!("Failed to update `next_embedding_offset`: {}", e))
        })?;

        txn.put(
            *db,
            &"count_indexed",
            &count_indexed.to_le_bytes(),
            WriteFlags::empty(),
        )
        .map_err(|e| {
            WaCustomError::DatabaseError(format!("Failed to update `count_indexed`: {}", e))
        })?;

        txn.put(
            *db,
            &"count_unindexed",
            &count_unindexed.to_le_bytes(),
            WriteFlags::empty(),
        )
        .map_err(|e| {
            WaCustomError::DatabaseError(format!("Failed to update `count_unindexed`: {}", e))
        })?;

        txn.commit().map_err(|e| {
            WaCustomError::DatabaseError(format!("Failed to commit transaction: {}", e))
        })?;

        Ok(())
    };

    let bufman = vec_store.vec_raw_manager.get(&version)?;

    let mut i = embedding_offset.offset;
    let cursor = bufman.open_cursor()?;
    let file_len = bufman.seek_with_cursor(cursor, SeekFrom::End(0))? as u32;
    bufman.seek_with_cursor(cursor, SeekFrom::Start(0))?;

    let mut embeddings = Vec::new();

    loop {
        if i == file_len {
            index(embeddings, i)?;
            bufman.close_cursor(cursor)?;
            break;
        }

        let (embedding, next) = read_embedding(bufman.clone(), i)?;
        embeddings.push(embedding);
        i = next;

        if embeddings.len() == upload_process_batch_size {
            index(embeddings, i)?;
            embeddings = Vec::new();
        }
    }

    Ok(())
}

pub fn index_embedding(
    vec_store: Arc<VectorStore>,
    parent: Option<LazyItem<MergedNode>>,
    vector_emb: QuantizedVectorEmbedding,
    prop: ArcShift<PropState>,
    cur_entry: LazyItem<MergedNode>,
    cur_level: HNSWLevel,
    max_insert_level: HNSWLevel,
    version: Hash,
    version_number: u16,
) -> Result<(), WaCustomError> {
    let fvec = vector_emb.quantized_vec.clone();
    let mut skipm = HashSet::new();
    skipm.insert(vector_emb.hash_vec.clone());

    let cur_node = cur_entry
        .get_latest_version(vec_store.cache.clone())
        .0
        .get_data(vec_store.cache.clone());

    let mut prop_arc = cur_node.prop.clone();
    let prop_state = prop_arc.get();

    let node_prop = match &*prop_state {
        PropState::Ready(prop) => prop,
        PropState::Pending(_) => {
            return Err(WaCustomError::NodeError(
                "Node prop is in pending state".to_string(),
            ))
        }
    };

    let z = traverse_find_nearest(
        vec_store.clone(),
        cur_entry.clone(),
        fvec.clone(),
        vector_emb.hash_vec.clone(),
        0,
        &mut skipm,
        cur_level,
        true,
    )?;

    // @DOUBT: May be this distance can be calculated only if z is
    // empty
    let dist = vec_store
        .distance_metric
        .calculate(&fvec, &node_prop.value)?;

    // @DOUBT: Perhaps, traverse_find_nearest can itself handle this
    // case. Because, logically not finding nearest nodes doesn't make
    // sense given that cur_entry is not optional (root node always
    // exists). In that case cur_entry will be the nearest which is
    // how that case is being handled below.
    let z = if z.is_empty() {
        vec![(cur_entry.clone(), dist)]
    } else {
        z
    };

    let z_clone: Vec<_> = z.iter().map(|(first, _)| first.clone()).collect();

    let parent = if cur_level.0 <= max_insert_level.0 {
        let parent = insert_node_create_edges(
            vec_store.clone(),
            parent,
            prop.clone(),
            z,
            cur_level,
            version,
            version_number,
        )
        .expect("Failed insert_node_create_edges");

        Some(parent)
    } else {
        None
    };

    if cur_level.0 != 0 {
        index_embedding(
            vec_store.clone(),
            parent,
            vector_emb.clone(),
            prop,
            z_clone[0].clone(),
            HNSWLevel(cur_level.0 - 1),
            max_insert_level,
            version,
            version_number,
        )?;
    }

    Ok(())
}

pub fn queue_node_prop_exec(
<<<<<<< HEAD
    node_registry: Arc<NodeRegistry>,
    lznode: LazyItem<MergedNode>,
=======
>>>>>>> ad1f9274
    vec_store: Arc<VectorStore>,
    lznode: LazyItem<MergedNode>,
) -> Result<(), WaCustomError> {
    let (node, _location) = (
        lznode.try_get_data(vec_store.cache.clone())?,
        lznode
            .get_file_index()
            .ok_or(WaCustomError::LazyLoadingError(
                "Missing FileIndex".to_string(),
            ))?,
    );

<<<<<<< HEAD
    if let PropState::Ready(prop) = node.get_prop() {
        if prop.location.is_none() {
            let location = write_prop_to_file(&prop.id, prop.value.clone(), &vec_store.prop_file)?;
            node.set_prop_location(location);
        }
    };
=======
    let mut prop_arc = node.prop.clone();

    let prop_state = prop_arc.get();

    if let PropState::Ready(node_prop) = &*prop_state {
        let prop_location = write_prop_to_file(node_prop, &vec_store.prop_file);
        node.set_prop_location(prop_location);
    } else {
        return Err(WaCustomError::NodeError(
            "Node prop is not ready".to_string(),
        ));
    }
>>>>>>> ad1f9274

    for neighbor in node.neighbors.iter() {
        neighbor.1.set_persistence(true);
    }

    // Add the node to exec_queue_nodes
    let mut exec_queue = vec_store.exec_queue_nodes.clone();
    exec_queue
        .transactional_update(|queue| {
            let mut new_queue = queue.clone();
            new_queue.push(ArcShift::new(lznode.clone()));
            new_queue
        })
        .unwrap();

    Ok(())
}

<<<<<<< HEAD
pub fn auto_commit_transaction(
    vec_store: Arc<VectorStore>,
    bufmans: Arc<BufferManagerFactory>,
) -> Result<(), WaCustomError> {
=======
pub fn _link_prev_version(_prev_loc: Option<u32>, _offset: u32) {
    // todo , needs to happen in file persist
}

pub fn auto_commit_transaction(vec_store: Arc<VectorStore>) -> Result<(), WaCustomError> {
>>>>>>> ad1f9274
    // Retrieve exec_queue_nodes from vec_store
    let mut exec_queue_nodes_arc = vec_store.exec_queue_nodes.clone();
    let mut exec_queue_nodes = exec_queue_nodes_arc.get().clone();

    for node in exec_queue_nodes.iter_mut() {
        println!("auto_commit_txn");
        persist_node_update_loc(vec_store.index_manager.clone(), node)?;
    }

    exec_queue_nodes_arc.update(Vec::new());

    Ok(())
}

fn create_node_extract_neighbours(
    version_id: Hash,
    version_number: u16,
    hnsw_level: HNSWLevel,
    prop: ArcShift<PropState>,
    parent: LazyItemRef<MergedNode>,
) -> (
    LazyItem<MergedNode>,
    EagerLazyItemSet<MergedNode, MetricResult>,
) {
    let neighbours = EagerLazyItemSet::new();
    let node = LazyItem::from_data(
        version_id,
        version_number,
        MergedNode {
            hnsw_level,
            prop,
            neighbors: neighbours.clone(),
            parent,
            child: LazyItemRef::new_invalid(),
        },
    );
    (node, neighbours)
}

fn insert_node_create_edges(
    vec_store: Arc<VectorStore>,
    parent: Option<LazyItem<MergedNode>>,
    prop: ArcShift<PropState>,
    nbs: Vec<(LazyItem<MergedNode>, MetricResult)>,
    cur_level: HNSWLevel,
    version: Hash,
    version_number: u16,
) -> Result<LazyItem<MergedNode>, WaCustomError> {
    let (node, neighbours) = create_node_extract_neighbours(
        version,
        version_number,
        cur_level,
        prop,
        parent.clone().map_or_else(
            || LazyItemRef::new_invalid(),
            |parent| LazyItemRef::from_lazy(parent),
        ),
    );
    if let Some(parent) = parent {
        parent
            .get_lazy_data()
            .unwrap()
            .get()
            .clone()
            .unwrap()
            .set_child(node.clone());
    }

    for (nbr1, dist) in nbs.into_iter() {
        if let Ok(old_neighbour) = nbr1.try_get_data(vec_store.cache.clone()) {
            let (new_neighbor, mut new_neighbor_neighbors, mut neighbor_list) =
<<<<<<< HEAD
                if let Some(version) = nbr1.get_version(node_registry.clone(), version_number) {
                    let node = version.get_data(node_registry.clone());
=======
                if let Some(version) = nbr1.get_version(vec_store.cache.clone(), version_number) {
                    let node = version.get_data(vec_store.cache.clone());
>>>>>>> ad1f9274
                    let neighbor_list: Vec<(LazyItem<MergedNode>, MetricResult)> =
                        node.neighbors.iter().map(|nbr2| (nbr2.1, nbr2.0)).collect();
                    (version, node.neighbors.clone(), neighbor_list)
                } else {
                    let prop_arc = old_neighbour.prop.clone();
                    let parent = old_neighbour.parent.clone();
                    let (new_neighbour, new_neighbour_neighbours) = create_node_extract_neighbours(
                        version,
                        version_number,
                        cur_level,
                        prop_arc,
                        parent,
                    );
                    nbr1.add_version(vec_store.cache.clone(), new_neighbour.clone());
                    let neighbor_list: Vec<(LazyItem<MergedNode>, MetricResult)> = old_neighbour
                        .neighbors
                        .iter()
                        .map(|nbr2| (nbr2.1, nbr2.0))
                        .collect();
                    let mut exec_queue = vec_store.exec_queue_nodes.clone();
                    exec_queue
                        .transactional_update(|queue| {
                            let mut new_queue = queue.clone();
                            new_queue.push(ArcShift::new(new_neighbour.clone()));
                            new_queue
                        })
                        .unwrap();

                    (new_neighbour, new_neighbour_neighbours, neighbor_list)
                };

            neighbor_list.push((node.clone(), dist));

            neighbor_list.sort_by(|a, b| {
                b.1.get_value()
                    .partial_cmp(&a.1.get_value())
                    .unwrap_or(Ordering::Equal)
            });

            neighbor_list.truncate(20);
            let new_neighbour_neighbours_set = IdentitySet::from_iter(
                neighbor_list
                    .into_iter()
                    .map(|(node, dist)| EagerLazyItem(dist, node)),
            );
            new_neighbor_neighbors
                .items
                .update(new_neighbour_neighbours_set);
            neighbours.insert(EagerLazyItem(dist, new_neighbor));
        }
    }

<<<<<<< HEAD
    queue_node_prop_exec(node_registry, node.clone(), vec_store)?;
=======
    queue_node_prop_exec(vec_store, node.clone())?;
>>>>>>> ad1f9274

    Ok(node)
}

fn traverse_find_nearest(
    vec_store: Arc<VectorStore>,
    vtm: LazyItem<MergedNode>,
    fvec: Arc<Storage>,
    hs: VectorId,
    hops: u8,
    skipm: &mut HashSet<VectorId>,
    cur_level: HNSWLevel,
    skip_hop: bool,
) -> Result<Vec<(LazyItem<MergedNode>, MetricResult)>, WaCustomError> {
    let mut tasks: SmallVec<[Vec<(LazyItem<MergedNode>, MetricResult)>; 24]> = SmallVec::new();

    let node = vtm
        .get_latest_version(vec_store.cache.clone())
        .0
        .get_data(vec_store.cache.clone());

    for (index, nref) in node.neighbors.iter().enumerate() {
        if let Some(mut neighbor_arc) = nref.1.get_lazy_data() {
            if let Some(neighbor) = neighbor_arc.get() {
                let mut prop_arc = neighbor.prop.clone();
                let prop_state = prop_arc.get();

                let node_prop = match prop_state {
                    PropState::Ready(prop) => prop.clone(),
                    PropState::Pending(loc) => {
                        return Err(WaCustomError::NodeError(format!(
                            "Neighbor prop is in pending state at loc: {:?}",
                            loc
                        )))
                    }
                };

                let nb = node_prop.id.clone();

                if index % 2 != 0 && skip_hop && index > 4 {
                    continue;
                }

                let vec_store = vec_store.clone();
                let fvec = fvec.clone();
                let hs = hs.clone();

                if skipm.insert(nb.clone()) {
                    let dist = vec_store
                        .distance_metric
                        .calculate(&fvec, &node_prop.value)?;

                    let full_hops = 30;
                    if hops
                        <= tapered_total_hops(
                            full_hops,
                            cur_level.0,
                            vec_store.hnsw_params.clone().get().num_layers,
                        )
                    {
                        let mut z = traverse_find_nearest(
                            vec_store.clone(),
                            nref.1.clone(),
                            fvec.clone(),
                            hs.clone(),
                            hops + 1,
                            skipm,
                            cur_level,
                            skip_hop,
                        )?;
                        z.push((nref.1.clone(), dist));
                        tasks.push(z);
                    } else {
                        tasks.push(vec![(nref.1.clone(), dist)]);
                    }
                }
            }
        }
    }

    let mut nn: Vec<_> = tasks.into_iter().flatten().collect();
    nn.sort_by(|a, b| b.1.get_value().partial_cmp(&a.1.get_value()).unwrap());
    let mut seen = HashSet::new();
    nn.retain(|(lazy_node, _)| {
        if let LazyItem::Valid { data: node_arc, .. } = &lazy_node {
            if let Some(node) = node_arc.clone().get() {
                let mut prop_arc = node.prop.clone();
                let prop_state = prop_arc.get();
                if let PropState::Ready(node_prop) = &*prop_state {
                    seen.insert(node_prop.id.clone())
                } else {
                    false
                }
            } else {
                false
            }
        } else {
            false
        }
    });

    Ok(nn.into_iter().take(5).collect())
}

pub fn create_index_in_collection(
    ctx: Arc<AppContext>,
    vec_store: Arc<VectorStore>,
) -> Result<(), WaCustomError> {
    // TODO(a-rustacean): store the min & max in the `VectorStore` in the collection creation step and use here
    let min = -1.0;
    let max = 1.0;
    let vec = (0..vec_store.dim)
        .map(|_| {
            let mut rng = thread_rng();

            let number: f32 = rng.gen_range(min..max);
            number
        })
        .collect::<Vec<f32>>();
    let vec_hash = VectorId::Int(-1);
    let mut quantization_metric_arc = vec_store.quantization_metric.clone();
    let quantization_metric = quantization_metric_arc.get();

    let vector_list =
        Arc::new(quantization_metric.quantize(&vec, *vec_store.storage_type.clone().get())?);

    let prop_file = Arc::new(
        OpenOptions::new()
            .create(true)
            .truncate(true) // removes all the previous data from the file
            .append(true)
            .open("prop.data")
            .map_err(|e| WaCustomError::DatabaseError(e.to_string()))?,
    );

    let hash = vec_store.root_vec.get_current_version();

    let location = write_prop_to_file(&vec_hash, vector_list.clone(), &prop_file)?;

    let prop = ArcShift::new(PropState::Ready(Arc::new(NodeProp {
        id: vec_hash,
        value: vector_list,
        location: Some(location),
    })));

    let root = LazyItem::new(
        hash,
        0,
        MergedNode {
            hnsw_level: HNSWLevel(0),
            prop: prop.clone(),
            neighbors: EagerLazyItemSet::new(),
            parent: LazyItemRef::new_invalid(),
            child: LazyItemRef::new_invalid(),
        },
    );

    let mut prev: LazyItemRef<MergedNode> = LazyItemRef::from_lazy(root.clone());

    let mut nodes = Vec::new();
    for l in (1..=vec_store.hnsw_params.clone().get().num_layers).rev() {
        let current_node = Arc::new(MergedNode {
            hnsw_level: HNSWLevel(l),
            prop: prop.clone(),
            neighbors: EagerLazyItemSet::new(),
            parent: prev.clone(),
            child: LazyItemRef::new_invalid(),
        });

        let lazy_node = LazyItem::from_arc(hash, 0, current_node.clone());
        let nn = LazyItemRef::from_arc(hash, 0, current_node.clone());

        if let Some(prev_node) = prev.item.get().get_lazy_data().unwrap().get() {
            current_node.set_parent(prev.clone().item.get().clone());
            prev_node.set_child(lazy_node.clone());
        }
        prev = nn.clone();

        nodes.push(nn.clone());
    }

    for nn in nodes.iter_mut() {
        persist_node_update_loc(ctx.index_manager.clone(), &mut nn.item)?;
    }

    ctx.index_manager.flush_all()?;

    // The whole index is empty now
    vec_store.root_vec.item.clone().update(root);
    vec_store.set_auto_config_flag(false);
    vec_store.set_configured_flag(true);

    Ok(())
}

#[cfg(test)]
mod tests {
    use super::{read_embedding, write_embedding, RawVectorEmbedding};
    use crate::models::{buffered_io::BufferManager, types::VectorId};
    use rand::{distributions::Uniform, rngs::ThreadRng, thread_rng, Rng};
    use std::sync::Arc;
    use tempfile::tempfile;

    fn get_random_embedding(rng: &mut ThreadRng) -> RawVectorEmbedding {
        let range = Uniform::new(-1.0, 1.0);

        let raw_vec: Vec<f32> = (0..rng.gen_range(100..200))
            .into_iter()
            .map(|_| rng.sample(&range))
            .collect();

        RawVectorEmbedding {
            raw_vec,
            hash_vec: VectorId::Int(rng.gen()),
        }
    }

    #[test]
    fn test_embedding_serialization() {
        let mut rng = thread_rng();
        let embedding = get_random_embedding(&mut rng);
        let tempfile = tempfile().unwrap();

        let bufman = Arc::new(BufferManager::new(tempfile).unwrap());
        let offset = write_embedding(bufman.clone(), &embedding).unwrap();

        let (deserialized, _) = read_embedding(bufman.clone(), offset).unwrap();

        assert_eq!(embedding, deserialized);
    }

    #[test]
    fn test_embeddings_serialization() {
        let mut rng = thread_rng();
        let embeddings: Vec<_> = (0..20).map(|_| get_random_embedding(&mut rng)).collect();
        let tempfile = tempfile().unwrap();

        let bufman = Arc::new(BufferManager::new(tempfile).unwrap());

        for embedding in &embeddings {
            write_embedding(bufman.clone(), embedding).unwrap();
        }

        let mut offset = 0;

        for embedding in embeddings {
            let (deserialized, next) = read_embedding(bufman.clone(), offset).unwrap();
            offset = next;

            assert_eq!(embedding, deserialized);
        }
    }
}<|MERGE_RESOLUTION|>--- conflicted
+++ resolved
@@ -1,4 +1,3 @@
-use crate::app_context::AppContext;
 use crate::distance::DistanceFunction;
 use crate::macros::key;
 use crate::models::buffered_io::BufferManager;
@@ -19,11 +18,9 @@
 use std::array::TryFromSliceError;
 use std::cmp::Ordering;
 use std::collections::HashSet;
-<<<<<<< HEAD
 use std::fs::OpenOptions;
-=======
->>>>>>> ad1f9274
 use std::io::SeekFrom;
+use std::path::Path;
 use std::sync::Arc;
 
 pub fn ann_search(
@@ -225,32 +222,28 @@
 /// Ensure that the buffer manager and the database are correctly initialized and configured before calling this function.
 /// The function assumes the existence of methods and types like `EmbeddingOffset::deserialize`, `BufferManagerFactory::new`, and `read_embedding` which should be implemented correctly.
 pub fn get_embedding_by_id(
-    ctx: Arc<AppContext>,
     vec_store: Arc<VectorStore>,
     vector_id: VectorId,
 ) -> Result<RawVectorEmbedding, WaCustomError> {
     let env = vec_store.lmdb.env.clone();
-    let embedding_db = vec_store.lmdb.embeddings_db.clone();
+    let db = vec_store.lmdb.db.clone();
 
     let txn = env
         .begin_rw_txn()
         .map_err(|e| WaCustomError::DatabaseError(format!("Failed to begin transaction: {}", e)))?;
 
-    let offset_serialized = txn
-        .get(*embedding_db, &vector_id.to_string())
-        .map_err(|e| {
-            WaCustomError::DatabaseError(format!(
-                "Failed to get serialized embedding offset: {}",
-                e
-            ))
-        })?;
+    let embedding_key = key!(e:vector_id);
+
+    let offset_serialized = txn.get(*db, &embedding_key).map_err(|e| {
+        WaCustomError::DatabaseError(format!("Failed to get serialized embedding offset: {}", e))
+    })?;
 
     let embedding_offset = EmbeddingOffset::deserialize(offset_serialized)
         .map_err(|e| WaCustomError::DatabaseError(e.to_string()))?;
 
     let offset = embedding_offset.offset;
     let current_version = embedding_offset.version;
-    let bufman = ctx.vec_raw_manager.get(&current_version)?;
+    let bufman = vec_store.vec_raw_manager.get(&current_version)?;
     let (embedding, _next) = read_embedding(bufman.clone(), offset)?;
 
     Ok(embedding)
@@ -354,39 +347,10 @@
     };
     let offset_serialized = offset.serialize();
 
-<<<<<<< HEAD
-    txn.put(
-        *embedding_db,
-        &emb.hash_vec.to_string(),
-        &offset_serialized,
-        WriteFlags::empty(),
-    )
-    .map_err(|e| WaCustomError::DatabaseError(format!("Failed to put data: {}", e)))?;
-=======
     let embedding_key = key!(e:emb.hash_vec);
 
     txn.put(*db, &embedding_key, &offset_serialized, WriteFlags::empty())
         .map_err(|e| WaCustomError::DatabaseError(format!("Failed to put data: {}", e)))?;
-    let current_version_bytes = current_version.to_le_bytes();
-
-    let should_update_next_version = match txn.get(*db, &"next_version") {
-        Ok(bytes) => bytes != &current_version_bytes,
-        Err(lmdb::Error::NotFound) => true,
-        Err(err) => {
-            return Err(WaCustomError::DatabaseError(err.to_string()));
-        }
-    };
-
-    if should_update_next_version {
-        txn.put(
-            *db,
-            &"next_version",
-            &current_version_bytes,
-            WriteFlags::empty(),
-        )
-        .map_err(|e| WaCustomError::DatabaseError(format!("Failed to put data: {}", e)))?;
-    }
->>>>>>> ad1f9274
 
     txn.put(
         *db,
@@ -438,22 +402,12 @@
         Err(err) => return Err(WaCustomError::DatabaseError(err.to_string())),
     };
 
-<<<<<<< HEAD
-    let embedding_offset = match txn.get(*metadata_db, &"next_embedding_offset") {
+    let embedding_offset = match txn.get(*db, &"next_embedding_offset") {
         Ok(bytes) => EmbeddingOffset::deserialize(bytes)
             .map_err(|e| WaCustomError::DeserializationError(e.to_string()))?,
         Err(err) => return Err(WaCustomError::DatabaseError(err.to_string())),
     };
     let version = embedding_offset.version;
-=======
-    let version =
-        Hash::from(match txn.get(*db, &"next_version") {
-            Ok(bytes) => u32::from_le_bytes(bytes.try_into().map_err(|e: TryFromSliceError| {
-                WaCustomError::DeserializationError(e.to_string())
-            })?),
-            Err(err) => return Err(WaCustomError::DatabaseError(err.to_string())),
-        });
->>>>>>> ad1f9274
     let version_hash = vec_store
         .vcs
         .get_version_hash(&version)
@@ -534,7 +488,7 @@
         let next_embedding_offset_serialized = next_embedding_offset.serialize();
 
         txn.put(
-            *metadata_db,
+            *db,
             &"next_embedding_offset",
             &next_embedding_offset_serialized,
             WriteFlags::empty(),
@@ -696,11 +650,6 @@
 }
 
 pub fn queue_node_prop_exec(
-<<<<<<< HEAD
-    node_registry: Arc<NodeRegistry>,
-    lznode: LazyItem<MergedNode>,
-=======
->>>>>>> ad1f9274
     vec_store: Arc<VectorStore>,
     lznode: LazyItem<MergedNode>,
 ) -> Result<(), WaCustomError> {
@@ -713,27 +662,12 @@
             ))?,
     );
 
-<<<<<<< HEAD
     if let PropState::Ready(prop) = node.get_prop() {
         if prop.location.is_none() {
             let location = write_prop_to_file(&prop.id, prop.value.clone(), &vec_store.prop_file)?;
             node.set_prop_location(location);
         }
     };
-=======
-    let mut prop_arc = node.prop.clone();
-
-    let prop_state = prop_arc.get();
-
-    if let PropState::Ready(node_prop) = &*prop_state {
-        let prop_location = write_prop_to_file(node_prop, &vec_store.prop_file);
-        node.set_prop_location(prop_location);
-    } else {
-        return Err(WaCustomError::NodeError(
-            "Node prop is not ready".to_string(),
-        ));
-    }
->>>>>>> ad1f9274
 
     for neighbor in node.neighbors.iter() {
         neighbor.1.set_persistence(true);
@@ -752,24 +686,12 @@
     Ok(())
 }
 
-<<<<<<< HEAD
-pub fn auto_commit_transaction(
-    vec_store: Arc<VectorStore>,
-    bufmans: Arc<BufferManagerFactory>,
-) -> Result<(), WaCustomError> {
-=======
-pub fn _link_prev_version(_prev_loc: Option<u32>, _offset: u32) {
-    // todo , needs to happen in file persist
-}
-
 pub fn auto_commit_transaction(vec_store: Arc<VectorStore>) -> Result<(), WaCustomError> {
->>>>>>> ad1f9274
     // Retrieve exec_queue_nodes from vec_store
     let mut exec_queue_nodes_arc = vec_store.exec_queue_nodes.clone();
     let mut exec_queue_nodes = exec_queue_nodes_arc.get().clone();
 
     for node in exec_queue_nodes.iter_mut() {
-        println!("auto_commit_txn");
         persist_node_update_loc(vec_store.index_manager.clone(), node)?;
     }
 
@@ -835,13 +757,8 @@
     for (nbr1, dist) in nbs.into_iter() {
         if let Ok(old_neighbour) = nbr1.try_get_data(vec_store.cache.clone()) {
             let (new_neighbor, mut new_neighbor_neighbors, mut neighbor_list) =
-<<<<<<< HEAD
-                if let Some(version) = nbr1.get_version(node_registry.clone(), version_number) {
-                    let node = version.get_data(node_registry.clone());
-=======
                 if let Some(version) = nbr1.get_version(vec_store.cache.clone(), version_number) {
                     let node = version.get_data(vec_store.cache.clone());
->>>>>>> ad1f9274
                     let neighbor_list: Vec<(LazyItem<MergedNode>, MetricResult)> =
                         node.neighbors.iter().map(|nbr2| (nbr2.1, nbr2.0)).collect();
                     (version, node.neighbors.clone(), neighbor_list)
@@ -894,11 +811,7 @@
         }
     }
 
-<<<<<<< HEAD
-    queue_node_prop_exec(node_registry, node.clone(), vec_store)?;
-=======
     queue_node_prop_exec(vec_store, node.clone())?;
->>>>>>> ad1f9274
 
     Ok(node)
 }
@@ -1003,10 +916,9 @@
     Ok(nn.into_iter().take(5).collect())
 }
 
-pub fn create_index_in_collection(
-    ctx: Arc<AppContext>,
-    vec_store: Arc<VectorStore>,
-) -> Result<(), WaCustomError> {
+pub fn create_index_in_collection(vec_store: Arc<VectorStore>) -> Result<(), WaCustomError> {
+    let collection_path: Arc<Path> = Path::new(&vec_store.database_name).into();
+
     // TODO(a-rustacean): store the min & max in the `VectorStore` in the collection creation step and use here
     let min = -1.0;
     let max = 1.0;
@@ -1030,7 +942,7 @@
             .create(true)
             .truncate(true) // removes all the previous data from the file
             .append(true)
-            .open("prop.data")
+            .open(collection_path.join("prop.data"))
             .map_err(|e| WaCustomError::DatabaseError(e.to_string()))?,
     );
 
@@ -1081,10 +993,10 @@
     }
 
     for nn in nodes.iter_mut() {
-        persist_node_update_loc(ctx.index_manager.clone(), &mut nn.item)?;
-    }
-
-    ctx.index_manager.flush_all()?;
+        persist_node_update_loc(vec_store.index_manager.clone(), &mut nn.item)?;
+    }
+
+    vec_store.index_manager.flush_all()?;
 
     // The whole index is empty now
     vec_store.root_vec.item.clone().update(root);
