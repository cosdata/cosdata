use crate::app_context::AppContext;
use crate::config_loader::Config;
use crate::config_loader::VectorsIndexingMode;
use crate::distance::cosine::CosineSimilarity;
use crate::distance::DistanceFunction;
use crate::indexes::inverted_index::InvertedIndex;
use crate::indexes::inverted_index_types::RawSparseVectorEmbedding;
use crate::macros::key;
use crate::models::buffered_io::*;
use crate::models::common::*;
use crate::models::dot_product::dot_product_f32;
use crate::models::embedding_persist::*;
use crate::models::file_persist::*;
use crate::models::fixedset::PerformantFixedSet;
use crate::models::lazy_load::FileIndex;
use crate::models::prob_lazy_load::lazy_item::ProbLazyItem;
use crate::models::prob_lazy_load::lazy_item_array::ProbLazyItemArray;
use crate::models::prob_node::ProbNode;
use crate::models::prob_node::SharedNode;
use crate::models::types::*;
use crate::models::versioning::Hash;
use crate::quantization::{Quantization, StorageType};
use crate::storage::Storage;
use lmdb::{Transaction, WriteFlags};
use rand::Rng;
use rayon::iter::{IndexedParallelIterator, IntoParallelIterator, ParallelIterator};
use std::array::TryFromSliceError;
use std::collections::BinaryHeap;
use std::fs::File;
use std::ptr;
use std::sync::atomic::Ordering;
use std::sync::Arc;
use std::sync::RwLock;

pub fn create_root_node(
    quantization_metric: &QuantizationMetric,
    storage_type: StorageType,
    dim: usize,
    prop_file: Arc<RwLock<File>>,
    hash: Hash,
    index_manager: &BufferManagerFactory<Hash>,
    level_0_index_manager: &BufferManagerFactory<Hash>,
    values_range: (f32, f32),
    hnsw_params: &HNSWHyperParams,
) -> Result<SharedNode, WaCustomError> {
    let vec = (0..dim)
        .map(|_| {
            let mut rng = rand::thread_rng();

            let random_number: f32 = rng.gen_range(values_range.0..values_range.1);
            random_number
        })
        .collect::<Vec<f32>>();
    let vec_hash = VectorId(u64::MAX);

    let vector_list = Arc::new(quantization_metric.quantize(&vec, storage_type, values_range)?);

    let mut prop_file_guard = prop_file.write().unwrap();
    let location = write_prop_to_file(&vec_hash, vector_list.clone(), &mut *prop_file_guard)?;
    drop(prop_file_guard);

    let prop = Arc::new(NodeProp {
        id: vec_hash,
        value: vector_list.clone(),
        location,
    });

    let mut root = ProbLazyItem::new(
        ProbNode::new(
            HNSWLevel(0),
            prop.clone(),
            ptr::null_mut(),
            ptr::null_mut(),
            hnsw_params.level_0_neighbors_count,
        ),
        hash,
        0,
        true,
        FileOffset(0),
    );

    let mut nodes = Vec::new();
    nodes.push(root);

    let mut offset = 0;
    let node_size = ProbNode::get_serialized_size(hnsw_params.neighbors_count) as u32;

    for l in 1..=hnsw_params.num_layers {
        let current_node = ProbNode::new(
            HNSWLevel(l),
            prop.clone(),
            ptr::null_mut(),
            root,
            hnsw_params.neighbors_count,
        );

        let lazy_node = ProbLazyItem::new(current_node, hash, 0, false, FileOffset(offset));
        offset += node_size;

        if let Some(prev_node) = unsafe { &*root }.get_lazy_data() {
            prev_node.set_parent(lazy_node.clone());
        }
        root = lazy_node.clone();

        nodes.push(lazy_node);
    }

    for item in nodes {
        write_node_to_file(item, index_manager, level_0_index_manager, hash)?;
    }

    Ok(root)
}

pub fn ann_search(
    config: &Config,
    dense_index: Arc<DenseIndex>,
    vector_emb: QuantizedVectorEmbedding,
    cur_entry: SharedNode,
    cur_level: HNSWLevel,
    hnsw_params: &HNSWHyperParams,
) -> Result<Vec<(SharedNode, MetricResult)>, WaCustomError> {
    let fvec = vector_emb.quantized_vec.clone();
    let mut skipm = PerformantFixedSet::new(if cur_level.0 == 0 {
        hnsw_params.level_0_neighbors_count
    } else {
        hnsw_params.neighbors_count
    });
    skipm.insert(vector_emb.hash_vec.0 as u32);

    let cur_node = unsafe { &*cur_entry }.try_get_data(&dense_index.cache)?;

    let z = traverse_find_nearest(
        config,
        &dense_index,
        cur_entry,
        &fvec,
        &mut 0,
        &mut skipm,
        false,
        hnsw_params.ef_search,
    )?;

    let mut z = if z.is_empty() {
        let dist = dense_index
            .distance_metric
            .calculate(&fvec, &cur_node.prop.value)?;

        vec![(cur_entry, dist)]
    } else {
        z
    };

    if cur_level.0 != 0 {
        let results = ann_search(
            config,
            dense_index.clone(),
            vector_emb,
            unsafe { &*z[0].0 }
                .try_get_data(&dense_index.cache)?
                .get_child(),
            HNSWLevel(cur_level.0 - 1),
            hnsw_params,
        )?;

        z.extend(results);
    };

    Ok(z)
}

pub fn vector_fetch(
    _dense_index: Arc<DenseIndex>,
    _vector_id: VectorId,
) -> Result<Vec<Option<(VectorId, Vec<(VectorId, MetricResult)>)>>, WaCustomError> {
    Ok(Vec::new())
}

pub fn finalize_ann_results(
    dense_index: Arc<DenseIndex>,
    results: Vec<(SharedNode, MetricResult)>,
    query: &[f32],
    k: Option<usize>,
) -> Result<Vec<(VectorId, MetricResult)>, WaCustomError> {
    let filtered = remove_duplicates_and_filter(results, k, &dense_index.cache);
    let mut results = Vec::new();

    for (id, _) in filtered {
        let raw = get_embedding_by_id(dense_index.clone(), &id)?;
        let dp = dot_product_f32(query, &raw.raw_vec);
        let mag_query = query.iter().map(|x| x * x).sum::<f32>().sqrt();
        let mag_raw = raw.raw_vec.iter().map(|x| x * x).sum::<f32>().sqrt();
        let cs = dp / (mag_query * mag_raw);
        results.push((id, MetricResult::CosineSimilarity(CosineSimilarity(cs))));
    }
    results.sort_unstable_by(|(_, a), (_, b)| {
        b.get_value()
            .partial_cmp(&a.get_value())
            .unwrap_or(std::cmp::Ordering::Greater)
    });
    if let Some(k) = k {
        results.truncate(k);
    }
    Ok(results)
}

/// Retrieves a raw embedding vector from the vector store by its ID.
///
/// This function performs the following steps to retrieve the embedding:
/// 1. Begins a read-write transaction with the LMDB environment.
/// 2. Retrieves the serialized offset of the embedding from the database using the provided `vector_id`.
/// 3. Deserializes the offset to obtain the embedding offset and version.
/// 4. Uses a `BufferManagerFactory` to create a buffer manager for the appropriate version.
/// 5. Reads the embedding from the buffer using the offset.
///
/// # Arguments
///
/// * `dense_index` - An `Arc`-wrapped `DenseIndex` instance, which contains the LMDB environment and database for embeddings.
/// * `vector_id` - The ID of the vector whose embedding is to be retrieved.
///
/// # Returns
///
/// * `Ok(RawVectorEmbedding)` - On success, returns the embedding associated with the given `vector_id`.
/// * `Err(WaCustomError)` - On failure, returns a custom error indicating the reason for the failure.
///
/// # Errors
///
/// This function may return an `Err` variant of `WaCustomError` in cases where:
/// * There is an error beginning the LMDB transaction (e.g., database access issues).
/// * The `vector_id` does not exist in the database, leading to a failure when retrieving the serialized offset.
/// * Deserialization of the embedding offset fails.
/// * There are issues with accessing or reading from the buffer manager.
///
/// # Examples
///
/// ```
/// use std::sync::Arc;
/// use std::path::Path;
/// use my_crate::{DenseIndex, get_embedding_by_id, RawVectorEmbedding, WaCustomError, VectorId};
///
/// let dense_index = Arc::new(DenseIndex::new());
/// let vector_id = VectorId::Int(42); // Example vector ID
/// match get_embedding_by_id(dense_index.clone(), vector_id) {
///     Ok(embedding) => println!("Embedding: {:?}", embedding),
///     Err(err) => eprintln!("Error retrieving embedding: {:?}", err),
/// }
/// ```
///
/// # Panics
///
/// This function does not panic.
///
/// # Notes
///
/// Ensure that the buffer manager and the database are correctly initialized and configured before calling this function.
/// The function assumes the existence of methods and types like `EmbeddingOffset::deserialize`, `BufferManagerFactory::new`, and `read_embedding` which should be implemented correctly.
pub fn get_embedding_by_id(
    dense_index: Arc<DenseIndex>,
    vector_id: &VectorId,
) -> Result<RawVectorEmbedding, WaCustomError> {
    let env = dense_index.lmdb.env.clone();
    let db = dense_index.lmdb.db.clone();

    let txn = env
        .begin_ro_txn()
        .map_err(|e| WaCustomError::DatabaseError(format!("Failed to begin transaction: {}", e)))?;

    let embedding_key = key!(e:vector_id);

    let offset_serialized = txn.get(*db, &embedding_key).map_err(|e| {
        WaCustomError::DatabaseError(format!("Failed to get serialized embedding offset: {}", e))
    })?;

    let embedding_offset = EmbeddingOffset::deserialize(offset_serialized)
        .map_err(|e| WaCustomError::DatabaseError(e.to_string()))?;

    txn.abort();

    let offset = embedding_offset.offset;
    let current_version = embedding_offset.version;
    let bufman = dense_index.vec_raw_manager.get(current_version)?;
    let (embedding, _next) = read_embedding(bufman.clone(), offset)?;

    Ok(embedding)
}

// fn auto_config_storage_type(dense_index: Arc<DenseIndex>, vectors: &[&[f32]]) {
//     let threshold = 0.0;
//     let iterations = 32;

//     let vec = concat_vectors(vectors);

//     // First iteration with k = 16
//     let initial_centroids_16 = generate_initial_centroids(&vec, 16);
//     let (_, counts_16) = kmeans(&vec, &initial_centroids_16, iterations);
//     let storage_type = if should_continue(&counts_16, threshold, 8) {
//         // Second iteration with k = 8
//         let initial_centroids_8 = generate_initial_centroids(&vec, 8);
//         let (_, counts_8) = kmeans(&vec, &initial_centroids_8, iterations);
//         if should_continue(&counts_8, threshold, 4) {
//             // Third iteration with k = 4
//             let initial_centroids_4 = generate_initial_centroids(&vec, 4);
//             let (_, counts_4) = kmeans(&vec, &initial_centroids_4, iterations);

//             if should_continue(&counts_4, threshold, 2) {
//                 StorageType::SubByte(1)
//             } else {
//                 StorageType::SubByte(2)
//             }
//         } else {
//             // StorageType::SubByte(3)
//             StorageType::UnsignedByte
//         }
//     } else {
//         StorageType::UnsignedByte
//     };

//     dense_index.storage_type.update_shared(storage_type);
// }

/// Inserts a sparse embedding into a buffer and updates the inverted index.
///
/// This function inserts a given sparse vector embedding into a buffer managed by
/// the `BufferManager`, while also updating an associated inverted index to reflect
/// the new embedding. The operation is versioned with a `current_version` to ensure
/// consistency across data insertions.
///
/// # Arguments
///
/// * `bufman` - A reference-counted (`Arc`) `BufferManager` that manages the buffer
///   where the sparse embedding will be inserted. The `BufferManager` handles memory
///   management and access to the underlying buffer.
/// * `dense_index` - A reference-counted (`Arc`) `InvertedIndex` that is updated
///   to reflect the insertion of the new sparse embedding. The `InvertedIndex`
///   allows for fast lookups and indexing of the embeddings.
/// * `emb` - A reference to the `RawSparseVectorEmbedding` that is to be inserted.
///   The embedding is assumed to be in a raw, sparse vector format, and it will be
///   added to both the buffer and the index.
/// * `current_version` - A `Hash` representing the current version of the data. This
///   is used to ensure versioning consistency when inserting the embedding into the
///   buffer and the inverted index.
///
/// # Returns
///
/// This function returns a `Result`:
/// - `Ok(())`: If the insertion of the embedding into the buffer and update of the
///   inverted index is successful, it returns `Ok` with an empty tuple.
/// - `Err(WaCustomError)`: If the operation fails, it returns a `WaCustomError` detailing
///   the error encountered, which could be caused by issues with the buffer, the index,
///   or version mismatch.
///
/// # Errors
///
/// - Returns a `WaCustomError` if any of the following occur:
///   - An error with writing the embedding to the buffer.
///   - A failure in updating the inverted index.
///   - A version conflict or inconsistency with the provided `current_version`.
#[allow(unused)]
pub fn insert_sparse_embedding(
    bufman: Arc<BufferManager>,
    inverted_index: Arc<InvertedIndex>,
    emb: &RawSparseVectorEmbedding,
    current_version: Hash,
) -> Result<(), WaCustomError> {
    let env = inverted_index.lmdb.env.clone();
    let db = inverted_index.lmdb.db.clone();

    let mut txn = env
        .begin_rw_txn()
        .map_err(|e| WaCustomError::DatabaseError(format!("Failed to begin transaction: {}", e)))?;

    // TODO (mohamed.eliwa) make `write_sparse_embedding` function generic over embedding
    // writing the embedding on disk
    let offset = write_sparse_embedding(bufman, emb)?;

    // generating embedding key
    let offset = EmbeddingOffset {
        version: current_version,
        offset,
    };
    let offset_serialized = offset.serialize();
    let embedding_key = key!(e:emb.hash_vec);

    // What is the difference between the following insertion and
    // the insertion that happens in `write_sparse_embedding`
    // aren't both of them persisted on the disk at the end?
    // the `write_sparse_embedding` function writes the embedding itself on the disk and returns the offset of the embedding,
    // while here we store the embedding key and its offset in the lmdb
    // so we can read the actual embedding later from the disk easily with one disk seek using the stored offset
    //
    // storing (key_embedding, offset_serialized) pair in in-memory database
    txn.put(*db, &embedding_key, &offset_serialized, WriteFlags::empty())
        .map_err(|e| WaCustomError::DatabaseError(format!("Failed to put data: {}", e)))?;

    txn.commit().map_err(|e| {
        WaCustomError::DatabaseError(format!("Failed to commit transaction: {}", e))
    })?;

    Ok(())
}

pub fn insert_embedding(
    bufman: Arc<BufferManager>,
    dense_index: Arc<DenseIndex>,
    emb: &RawVectorEmbedding,
    current_version: Hash,
) -> Result<(), WaCustomError> {
    let env = dense_index.lmdb.env.clone();
    let db = dense_index.lmdb.db.clone();

    let mut txn = env
        .begin_rw_txn()
        .map_err(|e| WaCustomError::DatabaseError(format!("Failed to begin transaction: {}", e)))?;

    let count_unindexed = match txn.get(*db, &"count_unindexed") {
        Ok(bytes) => {
            let bytes = bytes.try_into().map_err(|e: TryFromSliceError| {
                WaCustomError::DeserializationError(e.to_string())
            })?;
            u32::from_le_bytes(bytes)
        }
        Err(lmdb::Error::NotFound) => 0,
        Err(err) => return Err(WaCustomError::DatabaseError(err.to_string())),
    };

    let offset = write_embedding(bufman, emb)?;

    let offset = EmbeddingOffset {
        version: current_version,
        offset,
    };
    let offset_serialized = offset.serialize();

    let embedding_key = key!(e:emb.hash_vec);

    txn.put(*db, &embedding_key, &offset_serialized, WriteFlags::empty())
        .map_err(|e| WaCustomError::DatabaseError(format!("Failed to put data: {}", e)))?;
    let count_unindexed_key = key!(m:count_unindexed);

    txn.put(
        *db,
        &count_unindexed_key,
        &(count_unindexed + 1).to_le_bytes(),
        WriteFlags::empty(),
    )
    .map_err(|e| {
        WaCustomError::DatabaseError(format!("Failed to update `count_unindexed`: {}", e))
    })?;

    txn.commit().map_err(|e| {
        WaCustomError::DatabaseError(format!("Failed to commit transaction: {}", e))
    })?;

    Ok(())
}

pub fn index_embeddings(
    config: &Config,
    dense_index: Arc<DenseIndex>,
    upload_process_batch_size: usize,
    lazy_item_versions_table: Arc<TSHashTable<(VectorId, u16, u8), SharedNode>>,
    mut offset_fn: impl FnMut() -> u32,
    mut level_0_offset_fn: impl FnMut() -> u32,
) -> Result<(), WaCustomError> {
    let env = dense_index.lmdb.env.clone();
    let db = dense_index.lmdb.db.clone();

    let txn = env
        .begin_ro_txn()
        .map_err(|e| WaCustomError::DatabaseError(format!("Failed to begin transaction: {}", e)))?;

    let mut count_indexed = match txn.get(*db, &"count_indexed") {
        Ok(bytes) => {
            let bytes = bytes.try_into().map_err(|e: TryFromSliceError| {
                WaCustomError::DeserializationError(e.to_string())
            })?;
            u32::from_le_bytes(bytes)
        }
        Err(lmdb::Error::NotFound) => 0,
        Err(err) => return Err(WaCustomError::DatabaseError(err.to_string())),
    };
    let mut count_unindexed = match txn.get(*db, &"count_unindexed") {
        Ok(bytes) => {
            let bytes = bytes.try_into().map_err(|e: TryFromSliceError| {
                WaCustomError::DeserializationError(e.to_string())
            })?;
            u32::from_le_bytes(bytes)
        }
        Err(lmdb::Error::NotFound) => 0,
        Err(err) => return Err(WaCustomError::DatabaseError(err.to_string())),
    };

    let embedding_offset = match txn.get(*db, &"next_embedding_offset") {
        Ok(bytes) => EmbeddingOffset::deserialize(bytes)
            .map_err(|e| WaCustomError::DeserializationError(e.to_string()))?,
        Err(err) => return Err(WaCustomError::DatabaseError(err.to_string())),
    };
    let version = embedding_offset.version;
    let version_hash = dense_index
        .vcs
        .get_version_hash(&version, &txn)
        .map_err(|e| WaCustomError::DatabaseError(e.to_string()))?
        .expect("Current version hash not found");
    let version_number = *version_hash.version as u16;

    txn.abort();

    let hnsw_params = dense_index.hnsw_params.clone();
    let hnsw_params_guard = hnsw_params.read().unwrap();

    let mut index = |embeddings: Vec<RawVectorEmbedding>,
                     next_offset: u32|
     -> Result<(), WaCustomError> {
        let mut quantization_arc = dense_index.quantization_metric.clone();
        let quantization = quantization_arc.get();

        let results: Vec<()> = embeddings
            .into_iter()
            .map(|raw_emb| {
                let lp = &dense_index.levels_prob;
                let iv = get_max_insert_level(rand::random::<f32>().into(), lp.clone());
                let quantized_vec = Arc::new(
                    quantization
                        .quantize(
                            &raw_emb.raw_vec,
                            dense_index.storage_type.clone().get().clone(),
                            *dense_index.values_range.read().unwrap(),
                        )
                        .expect("Quantization failed"),
                );
                let mut prop_file_guard = dense_index.prop_file.write().unwrap();
                let location = write_prop_to_file(
                    &raw_emb.hash_vec,
                    quantized_vec.clone(),
                    &mut *prop_file_guard,
                )
                .expect("failed to write prop");
                drop(prop_file_guard);
                let prop = Arc::new(NodeProp {
                    id: raw_emb.hash_vec.clone(),
                    value: quantized_vec.clone(),
                    location,
                });
                let embedding = QuantizedVectorEmbedding {
                    quantized_vec,
                    hash_vec: raw_emb.hash_vec,
                };

                let current_level = HNSWLevel(iv.try_into().unwrap());

                let mut current_entry = dense_index.get_root_vec();

                loop {
                    let data = unsafe { &*current_entry }
                        .try_get_data(&dense_index.cache)
                        .expect("Unable to load data");
                    if data.hnsw_level.0 > current_level.0 {
                        current_entry = data.get_child();
                    } else if data.hnsw_level == current_level {
                        break;
                    } else {
                        panic!("missing node");
                    }
                }

                index_embedding(
                    config,
                    dense_index.clone(),
                    ptr::null_mut(),
                    embedding,
                    prop,
                    current_entry,
                    current_level,
                    version,
                    version_number,
                    lazy_item_versions_table.clone(),
                    &hnsw_params_guard,
                    2,
                    &mut offset_fn,
                    &mut level_0_offset_fn,
                )
                .expect("index_embedding failed");
            })
            .collect();

        let batch_size = results.len() as u32;
        count_indexed += batch_size;
        count_unindexed -= batch_size;

        let mut txn = env.begin_rw_txn().map_err(|e| {
            WaCustomError::DatabaseError(format!("Failed to begin transaction: {}", e))
        })?;

        let next_embedding_offset = EmbeddingOffset {
            version,
            offset: next_offset,
        };
        let next_embedding_offset_serialized = next_embedding_offset.serialize();
        let next_embedding_offset_key = key!(m:next_embedding_offset);
        let count_indexed_key = key!(m:count_indexed);
        let count_unindexed_key = key!(m:count_unindexed);

        txn.put(
            *db,
            &next_embedding_offset_key,
            &next_embedding_offset_serialized,
            WriteFlags::empty(),
        )
        .map_err(|e| {
            WaCustomError::DatabaseError(format!("Failed to update `next_embedding_offset`: {}", e))
        })?;

        txn.put(
            *db,
            &count_indexed_key,
            &count_indexed.to_le_bytes(),
            WriteFlags::empty(),
        )
        .map_err(|e| {
            WaCustomError::DatabaseError(format!("Failed to update `count_indexed`: {}", e))
        })?;

        txn.put(
            *db,
            &count_unindexed_key,
            &count_unindexed.to_le_bytes(),
            WriteFlags::empty(),
        )
        .map_err(|e| {
            WaCustomError::DatabaseError(format!("Failed to update `count_unindexed`: {}", e))
        })?;

        txn.commit().map_err(|e| {
            WaCustomError::DatabaseError(format!("Failed to commit transaction: {}", e))
        })?;

        Ok(())
    };

    let bufman = dense_index.vec_raw_manager.get(version)?;

    let mut i = embedding_offset.offset;
    let cursor = bufman.open_cursor()?;
    let file_len = bufman.file_size() as u32;

    let mut embeddings = Vec::new();

    loop {
        if i == file_len {
            index(embeddings, i)?;
            bufman.close_cursor(cursor)?;
            break;
        }

        let (embedding, next) = read_embedding(bufman.clone(), i)?;
        embeddings.push(embedding);
        i = next;

        if embeddings.len() == upload_process_batch_size {
            index(embeddings, i)?;
            embeddings = Vec::new();
        }
    }

    Ok(())
}

pub fn index_embeddings_in_transaction(
    ctx: Arc<AppContext>,
    dense_index: Arc<DenseIndex>,
    version: Hash,
    version_number: u16,
    transaction: &DenseIndexTransaction,
    vecs: Vec<(VectorId, Vec<f32>)>,
) -> Result<(), WaCustomError> {
    let quantization = &*dense_index.quantization_metric;
    let hnsw_params = dense_index.hnsw_params.clone();
    let hnsw_params_guard = hnsw_params.read().unwrap();
    let index = |vecs: Vec<(VectorId, Vec<f32>)>| {
        for (id, values) in vecs {
            let raw_emb = RawVectorEmbedding {
                hash_vec: id,
                raw_vec: Arc::new(values),
            };
            transaction.post_raw_embedding(raw_emb.clone());
            let lp = &dense_index.levels_prob;
            let max_level = get_max_insert_level(rand::random::<f32>().into(), lp.clone());
            let quantized_vec = Arc::new(quantization.quantize(
                &raw_emb.raw_vec,
                dense_index.storage_type.clone().get().clone(),
                *dense_index.values_range.read().unwrap(),
            )?);

            let mut prop_file_guard = dense_index.prop_file.write().unwrap();
            let location = write_prop_to_file(
                &raw_emb.hash_vec,
                quantized_vec.clone(),
                &mut *prop_file_guard,
            )?;
            drop(prop_file_guard);

            let prop = Arc::new(NodeProp {
                id: raw_emb.hash_vec.clone(),
                value: quantized_vec.clone(),
                location,
            });

            let embedding = QuantizedVectorEmbedding {
                quantized_vec,
                hash_vec: raw_emb.hash_vec,
            };

            // Start from root at highest level
            let root_entry = dense_index.get_root_vec();
            let highest_level = HNSWLevel(hnsw_params_guard.num_layers);

            index_embedding(
                &ctx.config,
                dense_index.clone(),
                ptr::null_mut(),
                embedding,
                prop,
                root_entry,
                highest_level,
                version,
                version_number,
                transaction.lazy_item_versions_table.clone(),
                &*hnsw_params_guard,
                max_level as u8, // Pass max_level to let index_embedding control node creation
                &mut || transaction.get_new_node_offset(),
                &mut || transaction.get_new_level_0_node_offset(),
            )?;
        }
        Ok::<_, WaCustomError>(())
    };

    match ctx.config.indexing.mode {
        VectorsIndexingMode::Sequential => {
            index(vecs)?;
        }
        VectorsIndexingMode::Batch { batch_size } => {
            vecs.into_par_iter()
                .chunks(batch_size)
                .map(index)
<<<<<<< HEAD
                .collect::<Result<Vec<()>, _>>()?;
=======
                .collect::<Result<(), _>>()?;
>>>>>>> 6cd1ae94
        }
    }

    Ok(())
}

#[allow(unused)]
pub fn index_sparse_embedding(
    inverted_index: Arc<InvertedIndex>,
    parent: Option<SharedNode>,
    vector_emb: QuantizedVectorEmbedding,
    version: Hash,
    version_number: u16,
    serialization_table: Arc<TSHashTable<SharedNode, ()>>,
    lazy_item_versions_table: Arc<TSHashTable<(VectorId, u16), SharedNode>>,
    neighbors_count: usize,
) -> Result<(), WaCustomError> {
    // let fvec = vector_emb.quantized_vec.clone();
    // let mut skipm = FxHashSet::default();
    // skipm.insert(vector_emb.hash_vec.clone());

    // TODO (mohamed.eliwa) implement this function
    Err(WaCustomError::DatabaseError(
        "index_sparse_embedding is not yet implemented".into(),
    ))
}

pub fn index_embedding(
    config: &Config,
    dense_index: Arc<DenseIndex>,
    parent: SharedNode,
    vector_emb: QuantizedVectorEmbedding,
    prop: Arc<NodeProp>,
    cur_entry: SharedNode,
    cur_level: HNSWLevel,
    version: Hash,
    version_number: u16,
    lazy_item_versions_table: Arc<TSHashTable<(VectorId, u16, u8), SharedNode>>,
    hnsw_params: &HNSWHyperParams,
    max_level: u8,
    offset_fn: &mut impl FnMut() -> u32,
    level_0_offset_fn: &mut impl FnMut() -> u32,
) -> Result<(), WaCustomError> {
    let fvec = vector_emb.quantized_vec.clone();
    let mut skipm = PerformantFixedSet::new(if cur_level.0 == 0 {
        hnsw_params.level_0_neighbors_count
    } else {
        hnsw_params.neighbors_count
    });
    skipm.insert(vector_emb.hash_vec.0 as u32);

    let cur_node = unsafe { &*ProbLazyItem::get_latest_version(cur_entry, &dense_index.cache)?.0 }
        .try_get_data(&dense_index.cache)?;

    let z = traverse_find_nearest(
        config,
        &dense_index,
        cur_entry,
        &fvec,
        &mut 0,
        &mut skipm,
        true,
        hnsw_params.ef_construction,
    )?;

    let z = if z.is_empty() {
        let dist = dense_index
            .distance_metric
            .calculate(&fvec, &cur_node.prop.value)?;

        vec![(cur_entry, dist)]
    } else {
        z
    };
    if cur_level.0 > max_level {
        // Just traverse down without creating nodes
        if cur_level.0 != 0 {
            index_embedding(
                config,
                dense_index.clone(),
                ptr::null_mut(),
                vector_emb.clone(),
                prop.clone(),
                unsafe { &*z[0].0 }
                    .try_get_data(&dense_index.cache)?
                    .get_child(),
                HNSWLevel(cur_level.0 - 1),
                version,
                version_number,
                lazy_item_versions_table.clone(),
                hnsw_params,
                max_level,
                offset_fn,
                level_0_offset_fn,
            )?;
        }
    } else {
        let (neighbors_count, is_level_0, offset) = if cur_level.0 == 0 {
            (
                hnsw_params.level_0_neighbors_count,
                true,
                level_0_offset_fn(),
            )
        } else {
            (hnsw_params.neighbors_count, false, offset_fn())
        };

        // Create node and edges at max_level and below
        let lazy_node = create_node(
            version,
            version_number,
            cur_level,
            prop.clone(),
            parent,
            ptr::null_mut(),
            neighbors_count,
            is_level_0,
            offset,
        );

        let node = unsafe { &*lazy_node }.get_lazy_data().unwrap();

        if let Some(parent) = unsafe { parent.as_ref() } {
            parent
                .try_get_data(&dense_index.cache)
                .unwrap()
                .set_child(lazy_node.clone());
        }

        if cur_level.0 != 0 {
            index_embedding(
                config,
                dense_index.clone(),
                lazy_node,
                vector_emb.clone(),
                prop.clone(),
                unsafe { &*z[0].0 }
                    .try_get_data(&dense_index.cache)?
                    .get_child(),
                HNSWLevel(cur_level.0 - 1),
                version,
                version_number,
                lazy_item_versions_table.clone(),
                hnsw_params,
                max_level,
                offset_fn,
                level_0_offset_fn,
            )?;
        }

        let (is_level_0, offset_fn): (bool, &mut dyn FnMut() -> u32) = if cur_level.0 == 0 {
            (true, level_0_offset_fn)
        } else {
            (false, offset_fn)
        };

        create_node_edges(
            dense_index.clone(),
            lazy_node,
            node,
            z,
            version,
            version_number,
            lazy_item_versions_table,
            if cur_level.0 == 0 {
                hnsw_params.level_0_neighbors_count
            } else {
                hnsw_params.neighbors_count
            },
            is_level_0,
            offset_fn,
        )?;
    }

    Ok(())
}

fn create_node(
    version_id: Hash,
    version_number: u16,
    hnsw_level: HNSWLevel,
    prop: Arc<NodeProp>,
    parent: SharedNode,
    child: SharedNode,
    neighbors_count: usize,
    is_level_0: bool,
    offset: u32,
) -> SharedNode {
    let node = ProbNode::new(hnsw_level, prop, parent, child, neighbors_count);
    ProbLazyItem::new(
        node,
        version_id,
        version_number,
        is_level_0,
        FileOffset(offset),
    )
}

fn get_or_create_version(
    dense_index: Arc<DenseIndex>,
    lazy_item_versions_table: Arc<TSHashTable<(VectorId, u16, u8), SharedNode>>,
    lazy_item: SharedNode,
    version_id: Hash,
    version_number: u16,
    is_level_0: bool,
    offset_fn: &mut dyn FnMut() -> u32,
) -> Result<(SharedNode, bool), WaCustomError> {
    let node = unsafe { &*lazy_item }.try_get_data(&dense_index.cache)?;

    let new_version = lazy_item_versions_table.get_or_create_with_flag(
        (node.get_id().clone(), version_number, node.hnsw_level.0),
        || {
            let root_version = ProbLazyItem::get_root_version(lazy_item, &dense_index.cache)
                .expect("Couldn't get root version");

            if let Some(version) =
                ProbLazyItem::get_version(root_version, version_number, &dense_index.cache)
                    .expect("Deserialization failed")
            {
                return version;
            }

            let new_node = ProbNode::new_with_neighbors_and_versions_and_root_version(
                node.hnsw_level,
                node.prop.clone(),
                node.clone_neighbors(),
                node.get_parent(),
                node.get_child(),
                ProbLazyItemArray::new(),
                root_version,
            );

            let version = ProbLazyItem::new(
                new_node,
                version_id,
                version_number,
                is_level_0,
                FileOffset(offset_fn()),
            );

            let updated_node = ProbLazyItem::add_version(root_version, version, &dense_index.cache)
                .expect("Failed to add version")
                .map_err(|_| "Failed to add version")
                .unwrap();

            write_node_to_file(
                updated_node,
                &dense_index.index_manager,
                &dense_index.level_0_index_manager,
                unsafe { &*updated_node }.get_current_version_id(),
            )
            .unwrap();

            version
        },
    );

    Ok(new_version)
}

fn create_node_edges(
    dense_index: Arc<DenseIndex>,
    lazy_node: SharedNode,
    node: &ProbNode,
    neighbors: Vec<(SharedNode, MetricResult)>,
    version: Hash,
    version_number: u16,
    lazy_item_versions_table: Arc<TSHashTable<(VectorId, u16, u8), SharedNode>>,
    max_edges: usize,
    is_level_0: bool,
    offset_fn: &mut dyn FnMut() -> u32,
) -> Result<(), WaCustomError> {
    let mut successful_edges = 0;
    let mut neighbors_to_update = Vec::new();

    lazy_item_versions_table.insert(
        (node.get_id().clone(), version_number, node.hnsw_level.0),
        lazy_node,
    );

    // First loop: Handle neighbor connections and collect updates
    for (neighbor, dist) in neighbors {
        if successful_edges >= max_edges {
            break;
        }

        let (new_lazy_neighbor, found_in_map) = get_or_create_version(
            dense_index.clone(),
            lazy_item_versions_table.clone(),
            neighbor,
            version,
            version_number,
            is_level_0,
            offset_fn,
        )?;

        let new_neighbor = unsafe { &*new_lazy_neighbor }.try_get_data(&dense_index.cache)?;
        let neighbor_inserted_idx = node.add_neighbor(
            new_neighbor.get_id().0 as u32,
            new_lazy_neighbor,
            dist,
            &dense_index.cache,
        );

        let neighbour_update_info = if let Some(neighbor_inserted_idx) = neighbor_inserted_idx {
            let node_inserted_idx = new_neighbor.add_neighbor(
                node.get_id().0 as u32,
                lazy_node,
                dist,
                &dense_index.cache,
            );
            if let Some(idx) = node_inserted_idx {
                successful_edges += 1;
                Some((idx, dist))
            } else {
                node.remove_neighbor(neighbor_inserted_idx, new_neighbor.get_id().0 as u32);
                None
            }
        } else {
            None
        };

        if !found_in_map {
            write_node_to_file(
                new_lazy_neighbor.clone(),
                &dense_index.index_manager,
                &dense_index.level_0_index_manager,
                version,
            )?;
        } else if let Some((idx, dist)) = neighbour_update_info {
            neighbors_to_update.push((new_lazy_neighbor, idx, dist));
        }
    }

    // Second loop: Batch process file operations for updated neighbors
    if !neighbors_to_update.is_empty() {
        let bufman = if is_level_0 {
            dense_index.level_0_index_manager.get(version)?
        } else {
            dense_index.index_manager.get(version)?
        };
        let cursor = bufman.open_cursor()?;
        let mut current_node_link = Vec::with_capacity(14);
        current_node_link.extend((node.get_id().0 as u32).to_le_bytes());

        let node = unsafe { &*lazy_node };

        let (node_offset, node_version_number, node_version_id) = match node.get_file_index() {
            FileIndex::Valid {
                offset,
                version_number,
                version_id,
            } => (offset.0, version_number, version_id),
            _ => unreachable!(),
        };
        current_node_link.extend(node_offset.to_le_bytes());
        current_node_link.extend(node_version_number.to_le_bytes());
        current_node_link.extend(node_version_id.to_le_bytes());

        for (neighbor, neighbor_idx, dist) in neighbors_to_update {
            let offset = unsafe { &*neighbor }.get_file_index().get_offset().unwrap();
            let mut current_node_link_with_dist = Vec::with_capacity(19);
            current_node_link_with_dist.clone_from(&current_node_link);
            let (tag, value) = dist.get_tag_and_value();
            current_node_link_with_dist.push(tag);
            current_node_link_with_dist.extend(value.to_le_bytes());

            let neighbor_offset = (offset.0 + 41) + neighbor_idx as u32 * 19;
            bufman.seek_with_cursor(cursor, neighbor_offset as u64)?;
            bufman.update_with_cursor(cursor, &current_node_link_with_dist)?;
        }

        bufman.close_cursor(cursor)?;
    }

    write_node_to_file(
        lazy_node,
        &dense_index.index_manager,
        &dense_index.level_0_index_manager,
        version,
    )?;

    Ok(())
}

fn traverse_find_nearest(
    config: &Config,
    dense_index: &DenseIndex,
    start_node: SharedNode,
    fvec: &Storage,
    nodes_visited: &mut u32,
    skipm: &mut PerformantFixedSet,
    is_indexing: bool,
    ef: u32,
) -> Result<Vec<(SharedNode, MetricResult)>, WaCustomError> {
    let mut candidate_queue = BinaryHeap::new();
    let mut results = BinaryHeap::new();

    let (start_version, _) = ProbLazyItem::get_latest_version(start_node, &dense_index.cache)?;
    let start_data = unsafe { &*start_version }.try_get_data(&dense_index.cache)?;
    let start_dist = dense_index
        .distance_metric
        .calculate(&fvec, &start_data.prop.value)?;
    let start_id = start_data.get_id().0 as u32;
    skipm.insert(start_id);
    candidate_queue.push((start_dist, start_node));

    while let Some((dist, current_node)) = candidate_queue.pop() {
        if *nodes_visited >= ef {
            break;
        }
        *nodes_visited += 1;
        results.push((dist, current_node));

        let (current_version, _) =
            ProbLazyItem::get_latest_version(current_node, &dense_index.cache)?;
        let node = unsafe { &*current_version }.try_get_data(&dense_index.cache)?;

        for neighbor in node
            .get_neighbors_raw()
            .iter()
            .take(config.search.shortlist_size)
        {
            let (neighbor_id, neighbor_node) = unsafe {
                if let Some((id, node, _)) = neighbor.load(Ordering::Relaxed).as_ref() {
                    (*id, *node)
                } else {
                    continue;
                }
            };

            if !skipm.is_member(neighbor_id) {
                let neighbor_data = unsafe { &*neighbor_node }.try_get_data(&dense_index.cache)?;
                let dist = dense_index
                    .distance_metric
                    .calculate(&fvec, &neighbor_data.prop.value)?;
                skipm.insert(neighbor_id);
                candidate_queue.push((dist, neighbor_node));
            }
        }
    }

    let results = results
        .into_sorted_vec() // Convert BinaryHeap to a sorted Vec
        .into_iter() // Iterate over the sorted Vec
        .rev() // Reverse the order (to get descending order)
        .map(|(dist, node)| (node.clone(), dist)) // Map to the desired tuple format
        .take(if is_indexing { 64 } else { 100 }) // Limit the number of results
        .collect::<Vec<_>>(); // Collect into a Vec

    Ok(results)
}

// fn delete_node_update_neighbours(
//     dense_index: Arc<DenseIndex>,
//     item: LazyItem<MergedNode>,
//     skipm: HashSet<VectorId>,
//     version_id: Hash,
//     version_number: u16,
//     hnsw_level: HNSWLevel,
// ) -> Result<(), WaCustomError> {
//     let node = item.get_data(dense_index.cache.clone());
//     for nbr in node.neighbors.iter() {
//         let mut skipm = skipm.clone();
//         let nbr_node = nbr.1.get_data(dense_index.cache.clone());
//         let (nbr_id, nbr_vec) = match nbr_node.get_prop() {
//             PropState::Ready(prop) => (prop.id.clone(), prop.value.clone()),
//             PropState::Pending(_) => {
//                 // TODO: load prop
//                 return Err(WaCustomError::NodeError("PropState is Pending".to_string()));
//             }
//         };
//         skipm.insert(nbr_id);
//         let mut nbr_nbrs = traverse_find_nearest(
//             dense_index.clone(),
//             dense_index
//                 .root_vec
//                 .item
//                 .clone()
//                 .get()
//                 .get_latest_version(dense_index.cache.clone())
//                 .0,
//             nbr_vec,
//             0,
//             &mut skipm,
//             HNSWLevel(dense_index.hnsw_params.clone().get().num_layers),
//             false,
//         )?;

//         nbr_nbrs.truncate(20);
//         let nbr_nbrs_set = IdentitySet::from_iter(
//             nbr_nbrs
//                 .into_iter()
//                 .map(|(node, dist)| EagerLazyItem(dist, node)),
//         );

//         if let Some(version) = nbr.1.get_version(dense_index.cache.clone(), version_number) {
//             let nbr_current_version_data = version.get_data(dense_index.cache.clone());
//             nbr_current_version_data
//                 .neighbors
//                 .items
//                 .clone()
//                 .update(nbr_nbrs_set);
//         } else {
//             let (new_version, mut new_neighbours) = create_node_extract_neighbors(
//                 version_id,
//                 version_number,
//                 hnsw_level,
//                 nbr_node.prop.clone(),
//                 nbr_node.parent.clone(),
//                 nbr_node.child.clone(),
//             );
//             new_neighbours.items.update(nbr_nbrs_set);
//             nbr.1.add_version(dense_index.cache.clone(), new_version);
//             let mut exec_queue = dense_index.exec_queue_nodes.clone();
//             exec_queue
//                 .transactional_update(|queue| {
//                     let mut new_queue = queue.clone();
//                     new_queue.push(ArcShift::new(nbr.1.clone()));
//                     new_queue
//                 })
//                 .unwrap();
//         }
//     }
//     Ok(())
// }

// pub fn delete_vector_by_id(
//     dense_index: Arc<DenseIndex>,
//     vector_id: VectorId,
// ) -> Result<(), WaCustomError> {
//     let (current_version, current_version_number) = dense_index
//         .vcs
//         .add_next_version("main")
//         .map_err(|e| WaCustomError::DatabaseError(e.to_string()))?;
//     dense_index.set_current_version(current_version);
//     update_current_version(&dense_index.lmdb, current_version)?;

//     let vec_raw = get_embedding_by_id(dense_index.clone(), vector_id.clone())?;
//     let quantized = Arc::new(dense_index.quantization_metric.clone().get().quantize(
//         &vec_raw.raw_vec,
//         dense_index.storage_type.clone().get().clone(),
//     )?);
//     let mut skipm = HashSet::new();
//     skipm.insert(vec_raw.hash_vec);
//     let items = traverse_find_nearest(
//         dense_index.clone(),
//         dense_index
//             .root_vec
//             .item
//             .clone()
//             .get()
//             .get_latest_version(dense_index.cache.clone())
//             .0,
//         quantized,
//         0,
//         &mut skipm,
//         HNSWLevel(dense_index.hnsw_params.clone().get().num_layers),
//         false,
//     )?;

//     let mut maybe_item = None;

//     for (item, _) in items {
//         let data = item.get_data(dense_index.cache.clone());
//         let prop = match data.get_prop() {
//             PropState::Ready(prop) => prop.id.clone(),
//             PropState::Pending(_) => {
//                 // TODO: load prop
//                 return Err(WaCustomError::NodeError("PropState is Pending".to_string()));
//             }
//         };

//         if prop == vector_id {
//             maybe_item = Some(item);
//         }
//     }

//     let Some(mut item) = maybe_item else {
//         return Err(WaCustomError::NodeError(
//             "Node not found in graph".to_string(),
//         ));
//     };

//     for level in 0..=dense_index.hnsw_params.clone().get().num_layers {
//         delete_node_update_neighbours(
//             dense_index.clone(),
//             item.clone(),
//             skipm.clone(),
//             current_version,
//             *current_version_number as u16,
//             HNSWLevel(level),
//         )?;

//         item = item
//             .get_data(dense_index.cache.clone())
//             .parent
//             .clone()
//             .item
//             .get()
//             .clone();
//     }

//     auto_commit_transaction(dense_index)?;

//     Ok(())
// }

// pub fn delete_vector_by_id_in_transaction(
//     dense_index: Arc<DenseIndex>,
//     vector_id: VectorId,
//     transaction_id: Hash,
// ) -> Result<(), WaCustomError> {
//     let txn = dense_index
//         .lmdb
//         .env
//         .begin_ro_txn()
//         .map_err(|err| WaCustomError::DatabaseError(err.to_string()))?;
//     let version_hash = dense_index
//         .vcs
//         .get_version_hash(&transaction_id, &txn)
//         .map_err(|e| WaCustomError::DatabaseError(e.to_string()))?
//         .ok_or(WaCustomError::DatabaseError(
//             "VersionHash not found for transaction".to_string(),
//         ))?;
//     txn.abort();
//     let current_version_number = *version_hash.version as u16;

//     let vec_raw = get_embedding_by_id(dense_index.clone(), vector_id.clone())?;
//     let quantized = Arc::new(dense_index.quantization_metric.clone().get().quantize(
//         &vec_raw.raw_vec,
//         dense_index.storage_type.clone().get().clone(),
//     )?);
//     let mut skipm = HashSet::new();
//     skipm.insert(vec_raw.hash_vec);
//     let items = traverse_find_nearest(
//         dense_index.clone(),
//         dense_index
//             .root_vec
//             .item
//             .clone()
//             .get()
//             .get_latest_version(dense_index.cache.clone())
//             .0,
//         quantized,
//         0,
//         &mut skipm,
//         HNSWLevel(dense_index.hnsw_params.clone().get().num_layers),
//         false,
//     )?;

//     let mut maybe_item = None;

//     for (item, _) in items {
//         let data = item.get_data(dense_index.cache.clone());
//         let prop = match data.get_prop() {
//             PropState::Ready(prop) => prop.id.clone(),
//             PropState::Pending(_) => {
//                 // TODO: load prop
//                 return Err(WaCustomError::NodeError("PropState is Pending".to_string()));
//             }
//         };

//         if prop == vector_id {
//             maybe_item = Some(item);
//         }
//     }

//     let Some(mut item) = maybe_item else {
//         return Err(WaCustomError::NodeError(
//             "Node not found in graph".to_string(),
//         ));
//     };

//     for level in 0..=dense_index.hnsw_params.clone().get().num_layers {
//         delete_node_update_neighbours(
//             dense_index.clone(),
//             item.clone(),
//             skipm.clone(),
//             transaction_id,
//             current_version_number,
//             HNSWLevel(level),
//         )?;

//         item = item
//             .get_data(dense_index.cache.clone())
//             .parent
//             .clone()
//             .item
//             .get()
//             .clone();
//     }

//     auto_commit_transaction(dense_index)?;

//     Ok(())
// }<|MERGE_RESOLUTION|>--- conflicted
+++ resolved
@@ -742,11 +742,7 @@
             vecs.into_par_iter()
                 .chunks(batch_size)
                 .map(index)
-<<<<<<< HEAD
                 .collect::<Result<Vec<()>, _>>()?;
-=======
-                .collect::<Result<(), _>>()?;
->>>>>>> 6cd1ae94
         }
     }
 
